--- conflicted
+++ resolved
@@ -203,10 +203,10 @@
     {
         EndPoint endPoint = _selectorManager.newEndPoint(channel, this, selectionKey);
         endPoint.onOpen();
-        _selectorManager.endPointOpened(endPoint);
         Connection connection = _selectorManager.newConnection(channel, endPoint, selectionKey.attachment());
         endPoint.setConnection(connection);
         selectionKey.attach(endPoint);
+        _selectorManager.endPointOpened(endPoint);
         _selectorManager.connectionOpened(connection);
         if (LOG.isDebugEnabled())
             LOG.debug("Created {}", endPoint);
@@ -448,52 +448,8 @@
 
     private abstract static class NonBlockingAction implements Runnable, Invocable
     {
-<<<<<<< HEAD
         @Override
         public final InvocationType getInvocationType()
-=======
-        EndPoint endPoint = _selectorManager.newEndPoint(channel, this, selectionKey);
-        Connection connection = _selectorManager.newConnection(channel, endPoint, selectionKey.attachment());
-        endPoint.setConnection(connection);
-        selectionKey.attach(endPoint);
-        _selectorManager.endPointOpened(endPoint);
-        _selectorManager.connectionOpened(connection);
-        if (LOG.isDebugEnabled())
-            LOG.debug("Created {}", endPoint);
-        return endPoint;
-    }
-
-    public void destroyEndPoint(final EndPoint endPoint)
-    {
-        final Connection connection = endPoint.getConnection();
-        submit(new Product()
-        {
-            @Override
-            public void run()
-            {
-                if (LOG.isDebugEnabled())
-                    LOG.debug("Destroyed {}", endPoint);
-                if (connection != null)
-                    _selectorManager.connectionClosed(connection);
-                _selectorManager.endPointClosed(endPoint);
-            }
-        });
-    }
-
-    @Override
-    public String dump()
-    {
-        return ContainerLifeCycle.dump(this);
-    }
-
-    @Override
-    public void dump(Appendable out, String indent) throws IOException
-    {
-        out.append(String.valueOf(this)).append(" id=").append(String.valueOf(_id)).append(System.lineSeparator());
-
-        Selector selector = _selector;
-        if (selector != null && selector.isOpen())
->>>>>>> 06e00355
         {
             return InvocationType.NON_BLOCKING;
         }
