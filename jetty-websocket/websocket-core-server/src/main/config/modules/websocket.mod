[description]
<<<<<<< HEAD
Enable both jetty and jakarta websocket modules for deployed web applications.
=======
Enable both websocket-javax and websocket-jetty modules for deployed web applications.
>>>>>>> 51120b1f

[tags]
websocket

[depend]
websocket-jetty
websocket-jakarta<|MERGE_RESOLUTION|>--- conflicted
+++ resolved
@@ -1,9 +1,5 @@
 [description]
-<<<<<<< HEAD
-Enable both jetty and jakarta websocket modules for deployed web applications.
-=======
-Enable both websocket-javax and websocket-jetty modules for deployed web applications.
->>>>>>> 51120b1f
+Enable both jetty and jakarta websocket jetty modules for deployed web applications.
 
 [tags]
 websocket
