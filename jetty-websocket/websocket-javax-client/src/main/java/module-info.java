--- conflicted
+++ resolved
@@ -20,12 +20,8 @@
     exports org.eclipse.jetty.websocket.javax.client;
     exports org.eclipse.jetty.websocket.javax.client.internal to org.eclipse.jetty.websocket.javax.server;
 
-<<<<<<< HEAD
     requires static jetty.servlet.api;
     requires org.slf4j;
-    requires org.eclipse.jetty.client;
-=======
->>>>>>> 4d67b307
     requires org.eclipse.jetty.websocket.core.client;
     requires org.eclipse.jetty.websocket.javax.common;
     requires transitive org.eclipse.jetty.client;
