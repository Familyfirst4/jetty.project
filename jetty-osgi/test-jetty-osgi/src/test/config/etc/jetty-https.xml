--- conflicted
+++ resolved
@@ -1,15 +1,11 @@
 <?xml version="1.0"?>
 <!DOCTYPE Configure PUBLIC "-//Jetty//Configure//EN" "https://www.eclipse.org/jetty/configure_10_0.dtd">
 
-<<<<<<< HEAD
 <!-- ============================================================= -->
-<!-- Configure a HTTPS connector.                                  -->
+<!-- Configure an HTTPS connector.                                  -->
 <!-- This configuration must be used in conjunction with jetty.xml -->
 <!-- and jetty-ssl.xml.                                            -->
 <!-- ============================================================= -->
-=======
-<!-- ============================================================= --><!-- Configure an HTTPS connector.                                  --><!-- This configuration must be used in conjunction with jetty.xml --><!-- and jetty-ssl.xml.                                            --><!-- ============================================================= -->
->>>>>>> 49ba6d1a
 <Configure id="sslConnector" class="org.eclipse.jetty.server.ServerConnector">
 
   <Call name="addIfAbsentConnectionFactory">
