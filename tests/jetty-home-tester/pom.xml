<project xmlns="http://maven.apache.org/POM/4.0.0" xmlns:xsi="http://www.w3.org/2001/XMLSchema-instance" xsi:schemaLocation="http://maven.apache.org/POM/4.0.0 http://maven.apache.org/xsd/maven-4.0.0.xsd">
  <parent>
    <groupId>org.eclipse.jetty.tests</groupId>
    <artifactId>tests</artifactId>
    <version>12.0.0-SNAPSHOT</version>
  </parent>

  <modelVersion>4.0.0</modelVersion>
  <artifactId>jetty-home-tester</artifactId>
  <name>Jetty Tests :: jetty-home Tester</name>
  <packaging>jar</packaging>

  <properties>
    <bundle-symbolic-name>${project.groupId}.tests.hometester</bundle-symbolic-name>
  </properties>

  <dependencies>
    <dependency>
      <groupId>org.slf4j</groupId>
      <artifactId>slf4j-api</artifactId>
    </dependency>
    <dependency>
      <groupId>org.apache.maven</groupId>
      <artifactId>maven-artifact</artifactId>
    </dependency>

    <dependency>
      <groupId>org.apache.maven</groupId>
      <artifactId>maven-resolver-provider</artifactId>
    </dependency>
    <dependency>
<<<<<<< HEAD
=======
      <groupId>jakarta.inject</groupId>
      <artifactId>jakarta.inject-api</artifactId>
      <version>1.0.5</version>
    </dependency>
    <dependency>
>>>>>>> dddb846a
      <groupId>org.apache.maven.resolver</groupId>
      <artifactId>maven-resolver-util</artifactId>
      <version>${maven.resolver.version}</version>
    </dependency>
    <dependency>
      <groupId>org.awaitility</groupId>
      <artifactId>awaitility</artifactId>
    </dependency>
    <dependency>
      <groupId>org.apache.maven.resolver</groupId>
      <artifactId>maven-resolver-api</artifactId>
      <version>${maven.resolver.version}</version>
    </dependency>
    <dependency>
      <groupId>org.apache.maven.resolver</groupId>
      <artifactId>maven-resolver-spi</artifactId>
      <version>${maven.resolver.version}</version>
    </dependency>
    <dependency>
      <groupId>org.apache.maven.resolver</groupId>
      <artifactId>maven-resolver-impl</artifactId>
      <version>${maven.resolver.version}</version>
      <exclusions>
        <!-- Used when running in SISU container to manage beans lifecycle (of locking factories) -->
        <exclusion>
          <groupId>javax.annotation</groupId>
          <artifactId>javax.annotation-api</artifactId>
        </exclusion>
      </exclusions>
    </dependency>
    <dependency>
      <groupId>org.apache.maven.resolver</groupId>
      <artifactId>maven-resolver-connector-basic</artifactId>
      <version>${maven.resolver.version}</version>
    </dependency>
    <dependency>
      <groupId>org.apache.maven.resolver</groupId>
      <artifactId>maven-resolver-transport-file</artifactId>
      <version>${maven.resolver.version}</version>
    </dependency>
    <dependency>
      <groupId>org.apache.maven.resolver</groupId>
      <artifactId>maven-resolver-transport-http</artifactId>
      <version>${maven.resolver.version}</version>
    </dependency>
    <dependency>
      <groupId>org.junit.jupiter</groupId>
      <artifactId>junit-jupiter</artifactId>
      <scope>compile</scope>
    </dependency>
    <dependency>
      <groupId>org.eclipse.jetty.toolchain</groupId>
      <artifactId>jetty-test-helper</artifactId>
      <scope>compile</scope>
    </dependency>
  </dependencies>

</project><|MERGE_RESOLUTION|>--- conflicted
+++ resolved
@@ -11,7 +11,7 @@
   <packaging>jar</packaging>
 
   <properties>
-    <bundle-symbolic-name>${project.groupId}.tests.hometester</bundle-symbolic-name>
+    <bundle-symbolic-name>${project.groupId}.hometester</bundle-symbolic-name>
   </properties>
 
   <dependencies>
@@ -29,14 +29,11 @@
       <artifactId>maven-resolver-provider</artifactId>
     </dependency>
     <dependency>
-<<<<<<< HEAD
-=======
       <groupId>jakarta.inject</groupId>
       <artifactId>jakarta.inject-api</artifactId>
       <version>1.0.5</version>
     </dependency>
     <dependency>
->>>>>>> dddb846a
       <groupId>org.apache.maven.resolver</groupId>
       <artifactId>maven-resolver-util</artifactId>
       <version>${maven.resolver.version}</version>
