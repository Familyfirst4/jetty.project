--- conflicted
+++ resolved
@@ -10,24 +10,10 @@
   <artifactId>test-webapps-parent</artifactId>
   <name>Jetty Tests :: WebApps :: Parent</name>
   <packaging>pom</packaging>
-<<<<<<< HEAD
-  <build>
-    <plugins>
-      <plugin>
-        <groupId>org.jacoco</groupId>
-        <artifactId>jacoco-maven-plugin</artifactId>
-        <configuration>
-          <skip>true</skip>
-        </configuration>
-      </plugin>
-    </plugins>
-  </build>
-=======
   <properties>
     <jacoco.skip>true</jacoco.skip>
     <maven.deploy.skip>true</maven.deploy.skip>
   </properties>
->>>>>>> 29011e9f
   <modules>
     <module>test-webapp-rfc2616</module>
     <module>test-http2-webapp</module>
