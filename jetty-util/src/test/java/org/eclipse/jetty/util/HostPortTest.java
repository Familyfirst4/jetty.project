--- conflicted
+++ resolved
@@ -33,17 +33,7 @@
 {
     private static Stream<Arguments> validAuthorityProvider()
     {
-<<<<<<< HEAD
-        String data[][] = new String[][] { 
-            {"","",null},
-            {":80","","80"},
-            {"host","host",null},
-            {"host:80","host","80"},
-            {"10.10.10.1","10.10.10.1",null},
-            {"10.10.10.1:80","10.10.10.1","80"},
-            {"[0::0::0::1]","0::0::0::1",null},
-            {"[0::0::0::1]:80","0::0::0::1","80"},
-=======
+
         return Stream.of(
                 Arguments.of("", "", null),
                 Arguments.of(":80", "", "80"),
@@ -55,7 +45,6 @@
                 Arguments.of("[0::0::0::1]:80", "[0::0::0::1]", "80")
         );
     }
->>>>>>> 2cbe395f
 
     private static Stream<Arguments> invalidAuthorityProvider()
     {
