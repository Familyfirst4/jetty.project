//
//  ========================================================================
//  Copyright (c) 1995-2019 Mort Bay Consulting Pty. Ltd.
//  ------------------------------------------------------------------------
//  All rights reserved. This program and the accompanying materials
//  are made available under the terms of the Eclipse Public License v1.0
//  and Apache License v2.0 which accompanies this distribution.
//
//      The Eclipse Public License is available at
//      http://www.eclipse.org/legal/epl-v10.html
//
//      The Apache License v2.0 is available at
//      http://www.opensource.org/licenses/apache2.0.php
//
//  You may elect to redistribute this code under either of these licenses.
//  ========================================================================
//

package org.eclipse.jetty.util;

<<<<<<< HEAD
import java.nio.charset.StandardCharsets;
import java.util.concurrent.TimeUnit;
=======
import java.util.ArrayList;
import java.util.List;
import java.util.stream.Stream;
>>>>>>> 40e9e053

import org.junit.jupiter.api.Test;
import org.junit.jupiter.params.ParameterizedTest;
import org.junit.jupiter.params.provider.MethodSource;

import static org.hamcrest.MatcherAssert.assertThat;
import static org.hamcrest.Matchers.arrayContaining;
import static org.hamcrest.Matchers.emptyArray;
import static org.hamcrest.Matchers.is;
import static org.hamcrest.Matchers.nullValue;
import static org.junit.jupiter.api.Assertions.assertEquals;
import static org.junit.jupiter.api.Assertions.assertFalse;
import static org.junit.jupiter.api.Assertions.assertTrue;

public class StringUtilTest
{
    @Test
    @SuppressWarnings("ReferenceEquality")
    public void testAsciiToLowerCase()
    {
        String lc="\u0690bc def 1\u06903";
        assertEquals(StringUtil.asciiToLowerCase("\u0690Bc DeF 1\u06903"), lc);
        assertTrue(StringUtil.asciiToLowerCase(lc)==lc);
    }

    @Test
    public void testStartsWithIgnoreCase()
    {

        assertTrue(StringUtil.startsWithIgnoreCase("\u0690b\u0690defg", "\u0690b\u0690"));
        assertTrue(StringUtil.startsWithIgnoreCase("\u0690bcdefg", "\u0690bc"));
        assertTrue(StringUtil.startsWithIgnoreCase("\u0690bcdefg", "\u0690Bc"));
        assertTrue(StringUtil.startsWithIgnoreCase("\u0690Bcdefg", "\u0690bc"));
        assertTrue(StringUtil.startsWithIgnoreCase("\u0690Bcdefg", "\u0690Bc"));
        assertTrue(StringUtil.startsWithIgnoreCase("\u0690bcdefg", ""));
        assertTrue(StringUtil.startsWithIgnoreCase("\u0690bcdefg", null));
        assertTrue(StringUtil.startsWithIgnoreCase("\u0690bcdefg", "\u0690bcdefg"));

        assertFalse(StringUtil.startsWithIgnoreCase(null, "xyz"));
        assertFalse(StringUtil.startsWithIgnoreCase("\u0690bcdefg", "xyz"));
        assertFalse(StringUtil.startsWithIgnoreCase("\u0690", "xyz"));
    }

    @Test
    public void testEndsWithIgnoreCase()
    {
        assertTrue(StringUtil.endsWithIgnoreCase("\u0690bcd\u0690f\u0690", "\u0690f\u0690"));
        assertTrue(StringUtil.endsWithIgnoreCase("\u0690bcdefg", "efg"));
        assertTrue(StringUtil.endsWithIgnoreCase("\u0690bcdefg", "eFg"));
        assertTrue(StringUtil.endsWithIgnoreCase("\u0690bcdeFg", "efg"));
        assertTrue(StringUtil.endsWithIgnoreCase("\u0690bcdeFg", "eFg"));
        assertTrue(StringUtil.endsWithIgnoreCase("\u0690bcdefg", ""));
        assertTrue(StringUtil.endsWithIgnoreCase("\u0690bcdefg", null));
        assertTrue(StringUtil.endsWithIgnoreCase("\u0690bcdefg", "\u0690bcdefg"));

        assertFalse(StringUtil.endsWithIgnoreCase(null, "xyz"));
        assertFalse(StringUtil.endsWithIgnoreCase("\u0690bcdefg", "xyz"));
        assertFalse(StringUtil.endsWithIgnoreCase("\u0690", "xyz"));
    }

    @Test
    public void testIndexFrom()
    {
        assertEquals(StringUtil.indexFrom("\u0690bcd", "xyz"),-1);
        assertEquals(StringUtil.indexFrom("\u0690bcd", "\u0690bcz"),0);
        assertEquals(StringUtil.indexFrom("\u0690bcd", "bcz"),1);
        assertEquals(StringUtil.indexFrom("\u0690bcd", "dxy"),3);
    }

    @Test
    @SuppressWarnings("ReferenceEquality")
    public void testReplace()
    {
        String s="\u0690bc \u0690bc \u0690bc";
        assertEquals(StringUtil.replace(s, "\u0690bc", "xyz"),"xyz xyz xyz");
        assertTrue(StringUtil.replace(s,"xyz","pqy")==s);

        s=" \u0690bc ";
        assertEquals(StringUtil.replace(s, "\u0690bc", "xyz")," xyz ");
    }

    public static Stream<String[]> replaceFirstArgs() {
        List<String[]> data = new ArrayList<>();

        // [original, target, replacement, expected]

        // no match
        data.add(new String[]{ "abc", "z", "foo", "abc" });

        // matches at start of string
        data.add(new String[]{ "abc", "a", "foo", "foobc" });
        data.add(new String[]{ "abcabcabc", "a", "foo", "foobcabcabc" });

        // matches in middle of string
        data.add(new String[]{ "abc", "b", "foo", "afooc" });
        data.add(new String[]{ "abcabcabc", "b", "foo", "afoocabcabc" });
        data.add(new String[]{ "abcabcabc", "cab", "X", "abXcabc" });

        // matches at end of string
        data.add(new String[]{ "abc", "c", "foo", "abfoo" });

        return data.stream();
    }

    @ParameterizedTest
    @MethodSource(value = "replaceFirstArgs")
    public void testReplaceFirst(String original, String target, String replacement, String expected)
    {
        assertThat(StringUtil.replaceFirst(original, target, replacement), is(expected));
    }

    @Test
    @SuppressWarnings("ReferenceEquality")
    public void testNonNull()
    {
        String nn="non empty string";
        assertTrue(nn==StringUtil.nonNull(nn));
        assertEquals("",StringUtil.nonNull(null));
    }

    /*
     * Test for boolean equals(String, char[], int, int)
     */
    @Test
    public void testEqualsStringcharArrayintint()
    {
        assertTrue(StringUtil.equals("\u0690bc", new char[] {'x','\u0690','b','c','z'},1,3));
        assertFalse(StringUtil.equals("axc", new char[] {'x','a','b','c','z'},1,3));
    }

    @Test
    public void testAppend()
    {
        StringBuilder buf = new StringBuilder();
        buf.append('a');
        StringUtil.append(buf, "abc", 1, 1);
        StringUtil.append(buf, (byte)12, 16);
        StringUtil.append(buf, (byte)16, 16);
        StringUtil.append(buf, (byte)-1, 16);
        StringUtil.append(buf, (byte)-16, 16);
        assertEquals("ab0c10fff0",buf.toString());

    }

<<<<<<< HEAD
    public static void main(String[] arg) throws Exception
    {
        String string = "Now \u0690xxxxxxxx";
        System.err.println(string);
        byte[] bytes=string.getBytes(StandardCharsets.UTF_8);
        System.err.println(new String(bytes));
        System.err.println(bytes.length);
        long calc=0;
        Utf8StringBuffer strbuf = new Utf8StringBuffer(bytes.length);
        for (int i=0;i<10;i++)
        {
            long s1=TimeUnit.NANOSECONDS.toMillis(System.nanoTime());
            for (int j=1000000; j-->0;)
            {
                calc+=new String(bytes,0,bytes.length,StandardCharsets.UTF_8).hashCode();
            }
            long s2=TimeUnit.NANOSECONDS.toMillis(System.nanoTime());
            for (int j=1000000; j-->0;)
            {
                calc+=StringUtil.toUTF8String(bytes,0,bytes.length).hashCode();
            }
            long s3=TimeUnit.NANOSECONDS.toMillis(System.nanoTime());
            for (int j=1000000; j-->0;)
            {
                Utf8StringBuffer buffer = new Utf8StringBuffer(bytes.length);
                buffer.append(bytes,0,bytes.length);
                calc+=buffer.toString().hashCode();
            }
            long s4=TimeUnit.NANOSECONDS.toMillis(System.nanoTime());
            for (int j=1000000; j-->0;)
            {
                strbuf.reset();
                strbuf.append(bytes,0,bytes.length);
                calc+=strbuf.toString().hashCode();
            }
            long s5=TimeUnit.NANOSECONDS.toMillis(System.nanoTime());

            System.err.println((s2-s1)+", "+(s3-s2)+", "+(s4-s3)+", "+(s5-s4));
        }
        System.err.println(calc);
=======
    @Test
    @Deprecated
    public void testSidConversion() throws Exception
    {
        String sid4 = "S-1-4-21-3623811015-3361044348-30300820";
        String sid5 = "S-1-5-21-3623811015-3361044348-30300820-1013";
        String sid6 = "S-1-6-21-3623811015-3361044348-30300820-1013-23445";
        String sid12 = "S-1-12-21-3623811015-3361044348-30300820-1013-23445-21-3623811015-3361044348-30300820-1013-23445";

        byte[] sid4Bytes = StringUtil.sidStringToBytes(sid4);
        byte[] sid5Bytes = StringUtil.sidStringToBytes(sid5);
        byte[] sid6Bytes = StringUtil.sidStringToBytes(sid6);
        byte[] sid12Bytes = StringUtil.sidStringToBytes(sid12);

        assertEquals(sid4, StringUtil.sidBytesToString(sid4Bytes));
        assertEquals(sid5, StringUtil.sidBytesToString(sid5Bytes));
        assertEquals(sid6, StringUtil.sidBytesToString(sid6Bytes));
        assertEquals(sid12, StringUtil.sidBytesToString(sid12Bytes));
>>>>>>> 40e9e053
    }

    @Test
    public void testHasControlCharacter()
    {
        assertThat(StringUtil.indexOfControlChars("\r\n"), is(0));
        assertThat(StringUtil.indexOfControlChars("\t"), is(0));
        assertThat(StringUtil.indexOfControlChars(";\n"), is(1));
        assertThat(StringUtil.indexOfControlChars("abc\fz"), is(3));
        assertThat(StringUtil.indexOfControlChars("z\010"), is(1));
        assertThat(StringUtil.indexOfControlChars(":\u001c"), is(1));

        assertThat(StringUtil.indexOfControlChars(null), is(-1));
        assertThat(StringUtil.indexOfControlChars(""), is(-1));
        assertThat(StringUtil.indexOfControlChars("   "), is(-1));
        assertThat(StringUtil.indexOfControlChars("a"), is(-1));
        assertThat(StringUtil.indexOfControlChars("."), is(-1));
        assertThat(StringUtil.indexOfControlChars(";"), is(-1));
        assertThat(StringUtil.indexOfControlChars("Euro is \u20ac"), is(-1));
    }

    @Test
    public void testIsBlank() 
    {
        assertTrue(StringUtil.isBlank(null));
        assertTrue(StringUtil.isBlank(""));
        assertTrue(StringUtil.isBlank("\r\n"));
        assertTrue(StringUtil.isBlank("\t"));
        assertTrue(StringUtil.isBlank("   "));

        assertFalse(StringUtil.isBlank("a"));
        assertFalse(StringUtil.isBlank("  a"));
        assertFalse(StringUtil.isBlank("a  "));
        assertFalse(StringUtil.isBlank("."));
        assertFalse(StringUtil.isBlank(";\n"));
    }

    @Test
    public void testIsNotBlank() 
    {
        assertFalse(StringUtil.isNotBlank(null));
        assertFalse(StringUtil.isNotBlank(""));
        assertFalse(StringUtil.isNotBlank("\r\n"));
        assertFalse(StringUtil.isNotBlank("\t"));
        assertFalse(StringUtil.isNotBlank("   "));

        assertTrue(StringUtil.isNotBlank("a"));
        assertTrue(StringUtil.isNotBlank("  a"));
        assertTrue(StringUtil.isNotBlank("a  "));
        assertTrue(StringUtil.isNotBlank("."));
        assertTrue(StringUtil.isNotBlank(";\n"));
    }

    @Test
    public void testIsEmpty()
    {
        assertTrue(StringUtil.isEmpty(null));
        assertTrue(StringUtil.isEmpty(""));
        assertFalse(StringUtil.isEmpty("\r\n"));
        assertFalse(StringUtil.isEmpty("\t"));
        assertFalse(StringUtil.isEmpty("   "));

        assertFalse(StringUtil.isEmpty("a"));
        assertFalse(StringUtil.isEmpty("  a"));
        assertFalse(StringUtil.isEmpty("a  "));
        assertFalse(StringUtil.isEmpty("."));
        assertFalse(StringUtil.isEmpty(";\n"));
    }
    
    @Test
    public void testSanitizeHTML()
    {
        assertEquals(null,StringUtil.sanitizeXmlString(null));
        assertEquals("",StringUtil.sanitizeXmlString(""));
        assertEquals("&lt;&amp;&gt;",StringUtil.sanitizeXmlString("<&>"));
        assertEquals("Hello &lt;Cruel&gt; World",StringUtil.sanitizeXmlString("Hello <Cruel> World"));
        assertEquals("Hello ? World",StringUtil.sanitizeXmlString("Hello \u0000 World"));
    }
    
    @Test
    public void testSplit()
    {
        assertThat(StringUtil.csvSplit(null),nullValue());
        assertThat(StringUtil.csvSplit(null),nullValue());
        
        assertThat(StringUtil.csvSplit(""),emptyArray());
        assertThat(StringUtil.csvSplit(" \t\n"),emptyArray());
        
        assertThat(StringUtil.csvSplit("aaa"),arrayContaining("aaa"));
        assertThat(StringUtil.csvSplit(" \taaa\n"),arrayContaining("aaa"));
        assertThat(StringUtil.csvSplit(" \ta\n"),arrayContaining("a"));
        assertThat(StringUtil.csvSplit(" \t\u1234\n"),arrayContaining("\u1234"));
        
        assertThat(StringUtil.csvSplit("aaa,bbb,ccc"),arrayContaining("aaa","bbb","ccc"));
        assertThat(StringUtil.csvSplit("aaa,,ccc"),arrayContaining("aaa","","ccc"));
        assertThat(StringUtil.csvSplit(",b b,"),arrayContaining("","b b"));
        assertThat(StringUtil.csvSplit(",,bbb,,"),arrayContaining("","","bbb",""));
        
        assertThat(StringUtil.csvSplit(" aaa, bbb, ccc"),arrayContaining("aaa","bbb","ccc"));
        assertThat(StringUtil.csvSplit("aaa,\t,ccc"),arrayContaining("aaa","","ccc"));
        assertThat(StringUtil.csvSplit("  ,  b b  ,   "),arrayContaining("","b b"));
        assertThat(StringUtil.csvSplit(" ,\n,bbb, , "),arrayContaining("","","bbb",""));
        
        assertThat(StringUtil.csvSplit("\"aaa\", \" b,\\\"\",\"\""),arrayContaining("aaa"," b,\"",""));
    }
    
}<|MERGE_RESOLUTION|>--- conflicted
+++ resolved
@@ -18,14 +18,9 @@
 
 package org.eclipse.jetty.util;
 
-<<<<<<< HEAD
-import java.nio.charset.StandardCharsets;
-import java.util.concurrent.TimeUnit;
-=======
 import java.util.ArrayList;
 import java.util.List;
 import java.util.stream.Stream;
->>>>>>> 40e9e053
 
 import org.junit.jupiter.api.Test;
 import org.junit.jupiter.params.ParameterizedTest;
@@ -170,69 +165,6 @@
 
     }
 
-<<<<<<< HEAD
-    public static void main(String[] arg) throws Exception
-    {
-        String string = "Now \u0690xxxxxxxx";
-        System.err.println(string);
-        byte[] bytes=string.getBytes(StandardCharsets.UTF_8);
-        System.err.println(new String(bytes));
-        System.err.println(bytes.length);
-        long calc=0;
-        Utf8StringBuffer strbuf = new Utf8StringBuffer(bytes.length);
-        for (int i=0;i<10;i++)
-        {
-            long s1=TimeUnit.NANOSECONDS.toMillis(System.nanoTime());
-            for (int j=1000000; j-->0;)
-            {
-                calc+=new String(bytes,0,bytes.length,StandardCharsets.UTF_8).hashCode();
-            }
-            long s2=TimeUnit.NANOSECONDS.toMillis(System.nanoTime());
-            for (int j=1000000; j-->0;)
-            {
-                calc+=StringUtil.toUTF8String(bytes,0,bytes.length).hashCode();
-            }
-            long s3=TimeUnit.NANOSECONDS.toMillis(System.nanoTime());
-            for (int j=1000000; j-->0;)
-            {
-                Utf8StringBuffer buffer = new Utf8StringBuffer(bytes.length);
-                buffer.append(bytes,0,bytes.length);
-                calc+=buffer.toString().hashCode();
-            }
-            long s4=TimeUnit.NANOSECONDS.toMillis(System.nanoTime());
-            for (int j=1000000; j-->0;)
-            {
-                strbuf.reset();
-                strbuf.append(bytes,0,bytes.length);
-                calc+=strbuf.toString().hashCode();
-            }
-            long s5=TimeUnit.NANOSECONDS.toMillis(System.nanoTime());
-
-            System.err.println((s2-s1)+", "+(s3-s2)+", "+(s4-s3)+", "+(s5-s4));
-        }
-        System.err.println(calc);
-=======
-    @Test
-    @Deprecated
-    public void testSidConversion() throws Exception
-    {
-        String sid4 = "S-1-4-21-3623811015-3361044348-30300820";
-        String sid5 = "S-1-5-21-3623811015-3361044348-30300820-1013";
-        String sid6 = "S-1-6-21-3623811015-3361044348-30300820-1013-23445";
-        String sid12 = "S-1-12-21-3623811015-3361044348-30300820-1013-23445-21-3623811015-3361044348-30300820-1013-23445";
-
-        byte[] sid4Bytes = StringUtil.sidStringToBytes(sid4);
-        byte[] sid5Bytes = StringUtil.sidStringToBytes(sid5);
-        byte[] sid6Bytes = StringUtil.sidStringToBytes(sid6);
-        byte[] sid12Bytes = StringUtil.sidStringToBytes(sid12);
-
-        assertEquals(sid4, StringUtil.sidBytesToString(sid4Bytes));
-        assertEquals(sid5, StringUtil.sidBytesToString(sid5Bytes));
-        assertEquals(sid6, StringUtil.sidBytesToString(sid6Bytes));
-        assertEquals(sid12, StringUtil.sidBytesToString(sid12Bytes));
->>>>>>> 40e9e053
-    }
-
     @Test
     public void testHasControlCharacter()
     {
