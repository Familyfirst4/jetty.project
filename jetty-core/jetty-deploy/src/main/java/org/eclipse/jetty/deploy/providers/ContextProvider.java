//
// ========================================================================
// Copyright (c) 1995-2022 Mort Bay Consulting Pty Ltd and others.
//
// This program and the accompanying materials are made available under the
// terms of the Eclipse Public License v. 2.0 which is available at
// https://www.eclipse.org/legal/epl-2.0, or the Apache License, Version 2.0
// which is available at https://www.apache.org/licenses/LICENSE-2.0.
//
// SPDX-License-Identifier: EPL-2.0 OR Apache-2.0
// ========================================================================
//

package org.eclipse.jetty.deploy.providers;

import java.io.File;
import java.io.FilenameFilter;
<<<<<<< HEAD
import java.io.IOException;
import java.net.URI;
import java.nio.file.Files;
import java.nio.file.Path;
import java.nio.file.Paths;
=======
>>>>>>> ea5bedf0
import java.util.Arrays;
import java.util.HashMap;
import java.util.Locale;
import java.util.Map;
import java.util.function.Supplier;

import org.eclipse.jetty.deploy.App;
import org.eclipse.jetty.deploy.util.FileID;
import org.eclipse.jetty.ee.Deployable;
import org.eclipse.jetty.server.Server;
import org.eclipse.jetty.server.handler.ContextHandler;
import org.eclipse.jetty.util.Loader;
import org.eclipse.jetty.util.StringUtil;
import org.eclipse.jetty.util.URIUtil;
import org.eclipse.jetty.util.annotation.ManagedAttribute;
import org.eclipse.jetty.util.annotation.ManagedObject;
import org.eclipse.jetty.util.component.Environment;
import org.eclipse.jetty.util.resource.Resource;
import org.eclipse.jetty.xml.XmlConfiguration;
import org.slf4j.LoggerFactory;

/**
 * The webapps directory scanning provider.
 * <p>
 * This provider scans one or more directories (typically "webapps") for contexts to
 * deploy, which may be:<ul>
 * <li>A standard WAR file (must end in ".war")</li>
 * <li>A directory containing an expanded WAR file</li>
 * <li>A directory containing static content</li>
 * <li>An XML descriptor in {@link XmlConfiguration} format that configures a {@link ContextHandler} instance</li>
 * </ul>
 * <p>
 * To avoid double deployments and allow flexibility of the content of the scanned directories, the provider
 * implements some heuristics to ignore some files found in the scans: <ul>
 * <li>Hidden files (starting with ".") are ignored</li>
 * <li>Directories with names ending in ".d" are ignored</li>
 * <li>Property files with names ending in ".properties" are not deployed.</li>
 * <li>If a directory and a WAR file exist ( eg foo/ and foo.war) then the directory is assumed to be
 * the unpacked WAR and only the WAR is deployed (which may reused the unpacked directory)</li>
 * <li>If a directory and a matching XML file exist ( eg foo/ and foo.xml) then the directory is assumed to be
 * an unpacked WAR and only the XML is deployed (which may used the directory in it's configuration)</li>
 * <li>If a WAR file and a matching XML exist (eg foo.war and foo.xml) then the WAR is assumed to
 * be configured by the XML and only the XML is deployed.
 * </ul>
 * <p>
 * Only {@link App}s discovered that report {@link App#getEnvironmentName()} matching this providers
 * {@link #getEnvironmentName()} will be deployed.
 * </p>
 * <p>For XML configured contexts, the ID map will contain a reference to the {@link Server} instance called "Server" and
 * properties for the webapp file such as "jetty.webapp" and directory as "jetty.webapps".
 * The properties will be initialized with:<ul>
 *     <li>The properties set on the application via {@link App#getProperties()}; otherwise:</li>
 *     <li>The properties set on this provider via {@link #getProperties()}</li>
 * </ul>
 */
@ManagedObject("Provider for start-up deployment of webapps based on presence in directory")
public class ContextProvider extends ScanningAppProvider
{
    private static final org.slf4j.Logger LOG = LoggerFactory.getLogger(ContextProvider.class);

    private final Map<String, String> _properties = new HashMap<>();

    public class Filter implements FilenameFilter
    {
        @Override
        public boolean accept(File dir, String name)
        {
            if (dir == null || !dir.canRead())
                return false;

            String lowerName = name.toLowerCase(Locale.ENGLISH);

<<<<<<< HEAD
            // TODO close resource!
            Resource resource = Resource.newResource(new File(dir, name).toPath()); // TODO use paths
            if (getMonitoredResources().stream().anyMatch(resource::isSame))
                return false;

            // ignore hidden files
            if (lowerName.startsWith("."))
                return false;

            // Ignore some directories
            if (resource.isDirectory())
=======
            try (Resource resource = Resource.newResource(new File(dir, name)))
>>>>>>> ea5bedf0
            {
                if (getMonitoredResources().stream().anyMatch(resource::isSame))
                    return false;

                // ignore hidden files
                if (lowerName.startsWith("."))
                    return false;

                // ignore property files
                if (lowerName.endsWith(".properties"))
                    return false;

                // Ignore some directories
                if (resource.isDirectory())
                {
                    // is it a nominated config directory
                    if (lowerName.endsWith(".d"))
                        return false;

                    // is it an unpacked directory for an existing war file?
                    if (exists(name + ".war") || exists(name + ".WAR"))
                        return false;

                    // is it a directory for an existing xml file?
                    if (exists(name + ".xml") || exists(name + ".XML"))
                        return false;

                    //is it a sccs dir?
                    return !"cvs".equals(lowerName) && !"cvsroot".equals(lowerName); // OK to deploy it then
                }
            }

            // else is it a war file
            if (lowerName.endsWith(".war"))
                return true;

            // else is it a context XML file
            return lowerName.endsWith(".xml");
        }
    }

    public ContextProvider()
    {
        super();
        setFilenameFilter(new Filter());
        setScanInterval(0);
    }

    public Map<String, String> getProperties()
    {
        return _properties;
    }

    /**
     * Get the extractWars.
     * This is equivalent to getting the {@link Deployable#EXTRACT_WARS} property.
     *
     * @return the extractWars
     */
    @ManagedAttribute("extract war files")
    public boolean isExtractWars()
    {
        return Boolean.parseBoolean(_properties.get(Deployable.EXTRACT_WARS));
    }

    /**
     * Set the extractWars.
     * This is equivalent to setting the {@link Deployable#EXTRACT_WARS} property.
     *
     * @param extractWars the extractWars to set
     */
    public void setExtractWars(boolean extractWars)
    {
        _properties.put(Deployable.EXTRACT_WARS, Boolean.toString(extractWars));
    }

    /**
     * Get the parentLoaderPriority.
     * This is equivalent to getting the {@link Deployable#PARENT_LOADER_PRIORITY} property.
     *
     * @return the parentLoaderPriority
     */
    @ManagedAttribute("parent classloader has priority")
    public boolean isParentLoaderPriority()
    {
        return Boolean.parseBoolean(_properties.get(Deployable.PARENT_LOADER_PRIORITY));
    }

    /**
     * Set the parentLoaderPriority.
     * This is equivalent to setting the {@link Deployable#PARENT_LOADER_PRIORITY} property.
     *
     * @param parentLoaderPriority the parentLoaderPriority to set
     */
    public void setParentLoaderPriority(boolean parentLoaderPriority)
    {
        _properties.put(Deployable.PARENT_LOADER_PRIORITY, Boolean.toString(parentLoaderPriority));
    }

    /**
     * Get the defaultsDescriptor.
     * This is equivalent to getting the {@link Deployable#DEFAULTS_DESCRIPTOR} property.
     *
     * @return the defaultsDescriptor
     */
    @ManagedAttribute("default descriptor for webapps")
    public String getDefaultsDescriptor()
    {
        return _properties.get(Deployable.DEFAULTS_DESCRIPTOR);
    }

    /**
     * Set the defaultsDescriptor.
     * This is equivalent to setting the {@link Deployable#DEFAULTS_DESCRIPTOR} property.
     *
     * @param defaultsDescriptor the defaultsDescriptor to set
     */
    public void setDefaultsDescriptor(String defaultsDescriptor)
    {
        _properties.put(Deployable.DEFAULTS_DESCRIPTOR, defaultsDescriptor);
    }

    /**
     * This is equivalent to setting the {@link Deployable#CONFIGURATION_CLASSES} property.
     * @param configurations The configuration class names as a comma separated list
     */
    public void setConfigurationClasses(String configurations)
    {
        setConfigurationClasses(StringUtil.isBlank(configurations) ? null : configurations.split(","));
    }

    /**
     * This is equivalent to setting the {@link Deployable#CONFIGURATION_CLASSES} property.
     * @param configurations The configuration class names.
     */
    public void setConfigurationClasses(String[] configurations)
    {
        _properties.put(Deployable.CONFIGURATION_CLASSES, (configurations == null)
            ? null
            : String.join(",", configurations));
    }

    /**
     *
     * This is equivalent to getting the {@link Deployable#CONFIGURATION_CLASSES} property.
     * @return The configuration class names.
     */
    @ManagedAttribute("configuration classes for webapps to be processed through")
    public String[] getConfigurationClasses()
    {
        String cc = _properties.get(Deployable.CONFIGURATION_CLASSES);
        return cc == null ? new String[0] : cc.split(",");
    }

    /**
     * Set the temporary directory for deployment.
     * <p>
     * This is equivalent to setting the {@link Deployable#BASE_TEMP_DIR} property.
     * If not set, then the <code>java.io.tmpdir</code> System Property is used.
     *
     * @param directory the new work directory
     */
    public void setTempDir(String directory)
    {
        _properties.put(Deployable.BASE_TEMP_DIR, directory);
    }

    /**
     * Set the temporary directory for deployment.
     * <p>
     * This is equivalent to setting the {@link Deployable#BASE_TEMP_DIR} property.
     * If not set, then the <code>java.io.tmpdir</code> System Property is used.
     *
     * @param directory the new work directory
     */
    public void setTempDir(File directory)
    {
        _properties.put(Deployable.BASE_TEMP_DIR, directory.getAbsolutePath());
    }

    /**
     * Get the temporary directory for deployment.
     * <p>
     * This is equivalent to getting the {@link Deployable#BASE_TEMP_DIR} property.
     *
     * @return the user supplied work directory (null if user has not set Temp Directory yet)
     */
    @ManagedAttribute("temp directory for use, null if no user set temp directory")
    public File getTempDir()
    {
        String tmpDir = _properties.get(Deployable.BASE_TEMP_DIR);
        return tmpDir == null ? null : new File(tmpDir);
    }

    protected ContextHandler initializeContextHandler(Object context, File file, Map<String, String> properties)
    {
        // find the ContextHandler
        ContextHandler contextHandler;
        if (context instanceof ContextHandler handler)
            contextHandler = handler;
        else if (Supplier.class.isAssignableFrom(context.getClass()))
        {
            @SuppressWarnings("unchecked")
            Supplier<ContextHandler> provider = (Supplier<ContextHandler>)context;
            contextHandler = provider.get();
        }
        else
        {
            throw new IllegalStateException("No ContextHandler for " + context);
        }

        assert contextHandler != null;

        initializeContextPath(contextHandler, file.getName());

        if (file.isDirectory())
            contextHandler.setBaseResource(Resource.newResource(file));

        if (context instanceof Deployable deployable)
            deployable.initializeDefaults(properties);

        return contextHandler;
    }

    @Override
    public ContextHandler createContextHandler(final App app) throws Exception
    {
        Environment environment = Environment.get(app.getEnvironmentName());

        if (LOG.isDebugEnabled())
            LOG.debug("createContextHandler {} in {}", app, environment);

        ClassLoader old = Thread.currentThread().getContextClassLoader();
        try
        {
            Thread.currentThread().setContextClassLoader(environment.getClassLoader());

<<<<<<< HEAD
            Resource resource = Resource.newResource(app.getFilename());
            if (!resource.exists())
                throw new IllegalStateException("App resource does not exist " + resource);
            resource = unpack(resource); // TODO move unpacking to below.

            Path path = resource.getPath();


            final String contextName = path.getFileName().toString();

            // Resource aliases (after getting name) to ensure baseResource is not an alias
            if (resource.isAlias())
            {
                path = Paths.get(resource.getAlias()).toRealPath();
                resource = Resource.newResource(path);
                if (!resource.exists())
                    throw new IllegalStateException("App resource does not exist " + resource);
            }

            // Handle a context XML file
            if (resource.exists() && FileID.isXmlFile(path))
=======
            // Create de-aliased file
            File file = new File(app.getFilename()).toPath().toRealPath().toFile().getCanonicalFile().getAbsoluteFile();
            if (!file.exists())
                throw new IllegalStateException("App resource does not exist " + file);

            // prepare properties
            Map<String, String> properties = new HashMap<>();
            properties.putAll(getProperties());
            properties.putAll(app.getProperties());

            // Handle a context XML file
            if (FileID.isXmlFile(file))
>>>>>>> ea5bedf0
            {
                XmlConfiguration xmlc = new XmlConfiguration(file, null, properties)
                {
                    @Override
                    public void initializeDefaults(Object context)
                    {
                        super.initializeDefaults(context);
                        ContextProvider.this.initializeContextHandler(context, file, properties);
                    }
                };

                xmlc.getIdMap().put("Environment", environment);
                xmlc.setJettyStandardIdsAndProperties(getDeploymentManager().getServer(), file);

                Object context = xmlc.configure();
                if (context instanceof ContextHandler contextHandler)
                    return contextHandler;
                if (context instanceof Supplier<?> supplier)
                {
                    Object nestedContext = supplier.get();
                    if (nestedContext instanceof ContextHandler contextHandler)
                        return contextHandler;
                }
                throw new IllegalStateException("Unknown context type of " + context);
            }
            // Otherwise it must be a directory or an archive
            else if (!Files.isDirectory(path) && !FileID.isWebArchiveFile(path))
            {
                throw new IllegalStateException("unable to create ContextHandler for " + app);
            }

            // Build the web application
            @SuppressWarnings("unchecked")
            String contextHandlerClassName = (String)environment.getAttribute("contextHandlerClass");
            if (StringUtil.isBlank(contextHandlerClassName))
                throw new IllegalStateException("No ContextHandler classname for " + app);
            Class<?> contextHandlerClass = Loader.loadClass(contextHandlerClassName);
            if (contextHandlerClass == null)
                throw new IllegalStateException("Unknown ContextHandler class " + contextHandlerClassName + " for " + app);
<<<<<<< HEAD
            ContextHandler contextHandler;
            if (Supplier.class.isAssignableFrom(contextHandlerClass))
            {
                @SuppressWarnings("unchecked")
                Supplier<ContextHandler> provider = (Supplier<ContextHandler>)contextHandlerClass.getDeclaredConstructor().newInstance();
                contextHandler = provider.get();
            }
            else
            {
                contextHandler = (ContextHandler)contextHandlerClass.getDeclaredConstructor().newInstance();
            }
            initializeWebAppContextDefaults(contextHandler);

            initializeContextPath(contextHandler, contextName, !Files.isDirectory(path));

            // TODO unpack here (after temp directory is known)
            contextHandler.setBaseResource(Resource.newResource(path.toAbsolutePath()));
=======
>>>>>>> ea5bedf0

            Object context = contextHandlerClass.getDeclaredConstructor().newInstance();
            properties.put(Deployable.WAR, file.getCanonicalPath());
            return initializeContextHandler(context, file, properties);
        }
        finally
        {
            Thread.currentThread().setContextClassLoader(old);
        }
    }

    protected void initializeContextPath(ContextHandler context, String contextName)
    {
        // Strip any 3 char extension from non directories
        String contextPath = FileID.getDot3Basename(contextName);

        // Ensure "/" is Not Trailing in context paths.
        if (contextPath.endsWith("/") && contextPath.length() > 1)
            contextPath = contextPath.substring(0, contextPath.length() - 1);

        // special case of archive (or dir) named "root" is / context
        if (contextPath.equalsIgnoreCase("root"))
        {
            contextPath = URIUtil.SLASH;
        }
        // handle root with virtual host form
        else if (StringUtil.startsWithIgnoreCase(contextPath, "root-"))
        {
            int dash = contextPath.indexOf('-');
            String virtual = contextPath.substring(dash + 1);
            context.setVirtualHosts(Arrays.asList(virtual.split(",")));
            contextPath = URIUtil.SLASH;
        }

        // Ensure "/" is Prepended to all context paths.
        if (contextPath.charAt(0) != '/')
            contextPath = "/" + contextPath;

        // Set the display name and context Path
        context.setDisplayName(contextName);
        context.setContextPath(contextPath);
    }

    @Override
    protected void fileChanged(String filename) throws Exception
    {
        File file = new File(filename);
        if (!file.exists())
            return;

        File parent = file.getParentFile();

        //is the file that changed a directory? 
        if (file.isDirectory())
        {
            //is there a .xml file of the same name?
            if (exists(file.getName() + ".xml") || exists(file.getName() + ".XML"))
                return; //ignore it

            //is there .war file of the same name?
            if (exists(file.getName() + ".war") || exists(file.getName() + ".WAR"))
                return; //ignore it

            super.fileChanged(filename);
            return;
        }

        String lowname = file.getName().toLowerCase(Locale.ENGLISH);
        //is the file that changed a .war file?
        if (lowname.endsWith(".war"))
        {
            String name = file.getName();
            String base = name.substring(0, name.length() - 4);
            String xmlname = base + ".xml";
            if (exists(xmlname))
            {
                //if a .xml file exists for it, then redeploy that instead
                File xml = new File(parent, xmlname);
                super.fileChanged(xml.getPath());
                return;
            }

            xmlname = base + ".XML";
            if (exists(xmlname))
            {
                //if a .XML file exists for it, then redeploy that instead
                File xml = new File(parent, xmlname);
                super.fileChanged(xml.getPath());
                return;
            }

            //redeploy the changed war
            super.fileChanged(filename);
            return;
        }

        //is the file that changed a .xml file?
        if (lowname.endsWith(".xml"))
            super.fileChanged(filename);
    }

    @Override
    protected void fileAdded(String filename) throws Exception
    {
        File file = new File(filename);
        if (!file.exists())
            return;

        //is the file that was added a directory? 
        if (file.isDirectory())
        {
            //is there a .xml file of the same name?
            if (exists(file.getName() + ".xml") || exists(file.getName() + ".XML"))
                return; //assume we will get added events for the xml file

            //is there .war file of the same name?
            if (exists(file.getName() + ".war") || exists(file.getName() + ".WAR"))
                return; //assume we will get added events for the war file

            //is there .jar file of the same name?
            if (exists(file.getName() + ".jar") || exists(file.getName() + ".JAR"))
                return; //assume we will get added events for the jar file

            super.fileAdded(filename);
            return;
        }

        //is the file that was added a .war file?
        String lowname = file.getName().toLowerCase(Locale.ENGLISH);
        if (lowname.endsWith(".war"))
        {
            String name = file.getName();
            String base = name.substring(0, name.length() - 4);
            //is there a .xml file of the same name?
            if (exists(base + ".xml") || exists(base + ".XML"))
                return; //ignore it as we should get addition of the xml file

            super.fileAdded(filename);
            return;
        }

        //is the file that was added an .xml file?
        if (lowname.endsWith(".xml"))
            super.fileAdded(filename);
    }

    @Override
    protected void fileRemoved(String filename) throws Exception
    {
        File file = new File(filename);

        //is the file that was removed a .war file?
        String lowname = file.getName().toLowerCase(Locale.ENGLISH);
        if (lowname.endsWith(".war"))
        {
            //is there a .xml file of the same name?
            String name = file.getName();
            String base = name.substring(0, name.length() - 4);
            if (exists(base + ".xml") || exists(base + ".XML"))
                return; //ignore it as we should get removal of the xml file

            super.fileRemoved(filename);
            return;
        }

        //is the file that was removed an .xml file?
        if (lowname.endsWith(".xml"))
        {
            super.fileRemoved(filename);
            return;
        }

        //is there a .xml file of the same name?
        if (exists(file.getName() + ".xml") || exists(file.getName() + ".XML"))
            return; //assume we will get removed events for the xml file

        //is there .war file of the same name?
        if (exists(file.getName() + ".war") || exists(file.getName() + ".WAR"))
            return; //assume we will get removed events for the war file

        super.fileRemoved(filename);
    }
<<<<<<< HEAD

    public Resource unpack(Resource resourceBase) throws IOException
    {
        // Accept aliases for WAR files
        if (resourceBase.isAlias())
        {
            if (LOG.isDebugEnabled())
                LOG.debug("{} anti-aliased to {}", resourceBase, resourceBase.getAlias());
            URI alias = resourceBase.getAlias();
            resourceBase = Resource.newResource(alias);
        }

        if (!isExtract() || resourceBase.isDirectory() || resourceBase.getPath() == null)
            return resourceBase;

        // is the extension a known extension
        if (!resourceBase.getPath().getFileName().toString().toLowerCase().endsWith(".war") &&
            !resourceBase.getPath().getFileName().toString().toLowerCase().endsWith(".jar"))
            return resourceBase;

        // Track the original web_app Resource, as this could be a PathResource.
        // Later steps force the Resource to be a JarFileResource, which introduces
        // URLConnection caches in such a way that it prevents Hot Redeployment
        // on MS Windows.
        Resource originalResource = resourceBase;

        // Look for unpacked directory
        Path path = resourceBase.getPath();
        String name = path.getName(path.getNameCount() - 1).toString();
        name = name.substring(0, name.length() - 4);
        Path directory = path.getParent(); // TODO support unpacking to temp or work directory
        File unpacked = directory.resolve(name).toFile();
        File extractLock = directory.resolve(".extract_lock").toFile();

        if (!Files.isWritable(directory))
        {
            LOG.warn("!Writable {} -> {}", resourceBase, directory);
            return resourceBase;
        }

        // Does the directory already exist and is newer than the packed file?
        if (unpacked.exists())
        {
            // If it is not a directory, then we can't unpack
            if (!unpacked.isDirectory())
            {
                LOG.warn("Unusable {} -> {}", resourceBase, unpacked);
                return resourceBase;
            }

            // If it is newer than the resource base and there is no partial extraction, then use it.
            if (Files.getLastModifiedTime(directory).toMillis() >= resourceBase.lastModified() && !extractLock.exists())
            {
                if (LOG.isDebugEnabled())
                    LOG.debug("Reuse {} -> {}", resourceBase, unpacked);
                return Resource.newResource(unpacked.toPath());
            }

            extractLock.createNewFile();
            IO.delete(unpacked);
        }
        else
        {
            extractLock.createNewFile();
        }

        if (!unpacked.mkdir())
        {
            LOG.warn("Cannot Create {} -> {}", resourceBase, unpacked);
            extractLock.delete();
            return resourceBase;
        }

        LOG.debug("Unpack {} -> {}", resourceBase, unpacked);
        resourceBase.copyTo(unpacked.toPath());

        extractLock.delete();
        return Resource.newResource(unpacked.toPath());
    }
=======
>>>>>>> ea5bedf0
}<|MERGE_RESOLUTION|>--- conflicted
+++ resolved
@@ -15,14 +15,7 @@
 
 import java.io.File;
 import java.io.FilenameFilter;
-<<<<<<< HEAD
-import java.io.IOException;
-import java.net.URI;
 import java.nio.file.Files;
-import java.nio.file.Path;
-import java.nio.file.Paths;
-=======
->>>>>>> ea5bedf0
 import java.util.Arrays;
 import java.util.HashMap;
 import java.util.Locale;
@@ -95,9 +88,7 @@
 
             String lowerName = name.toLowerCase(Locale.ENGLISH);
 
-<<<<<<< HEAD
-            // TODO close resource!
-            Resource resource = Resource.newResource(new File(dir, name).toPath()); // TODO use paths
+            Resource resource = Resource.newResource(new File(dir, name).toPath());
             if (getMonitoredResources().stream().anyMatch(resource::isSame))
                 return false;
 
@@ -105,41 +96,27 @@
             if (lowerName.startsWith("."))
                 return false;
 
+            // ignore property files
+            if (lowerName.endsWith(".properties"))
+                return false;
+
             // Ignore some directories
             if (resource.isDirectory())
-=======
-            try (Resource resource = Resource.newResource(new File(dir, name)))
->>>>>>> ea5bedf0
             {
-                if (getMonitoredResources().stream().anyMatch(resource::isSame))
+                // is it a nominated config directory
+                if (lowerName.endsWith(".d"))
                     return false;
 
-                // ignore hidden files
-                if (lowerName.startsWith("."))
+                // is it an unpacked directory for an existing war file?
+                if (exists(name + ".war") || exists(name + ".WAR"))
                     return false;
 
-                // ignore property files
-                if (lowerName.endsWith(".properties"))
+                // is it a directory for an existing xml file?
+                if (exists(name + ".xml") || exists(name + ".XML"))
                     return false;
 
-                // Ignore some directories
-                if (resource.isDirectory())
-                {
-                    // is it a nominated config directory
-                    if (lowerName.endsWith(".d"))
-                        return false;
-
-                    // is it an unpacked directory for an existing war file?
-                    if (exists(name + ".war") || exists(name + ".WAR"))
-                        return false;
-
-                    // is it a directory for an existing xml file?
-                    if (exists(name + ".xml") || exists(name + ".XML"))
-                        return false;
-
-                    //is it a sccs dir?
-                    return !"cvs".equals(lowerName) && !"cvsroot".equals(lowerName); // OK to deploy it then
-                }
+                //is it a sccs dir?
+                return !"cvs".equals(lowerName) && !"cvsroot".equals(lowerName); // OK to deploy it then
             }
 
             // else is it a war file
@@ -326,7 +303,7 @@
         initializeContextPath(contextHandler, file.getName());
 
         if (file.isDirectory())
-            contextHandler.setBaseResource(Resource.newResource(file));
+            contextHandler.setBaseResource(Resource.newResource(file.toPath()));
 
         if (context instanceof Deployable deployable)
             deployable.initializeDefaults(properties);
@@ -347,29 +324,6 @@
         {
             Thread.currentThread().setContextClassLoader(environment.getClassLoader());
 
-<<<<<<< HEAD
-            Resource resource = Resource.newResource(app.getFilename());
-            if (!resource.exists())
-                throw new IllegalStateException("App resource does not exist " + resource);
-            resource = unpack(resource); // TODO move unpacking to below.
-
-            Path path = resource.getPath();
-
-
-            final String contextName = path.getFileName().toString();
-
-            // Resource aliases (after getting name) to ensure baseResource is not an alias
-            if (resource.isAlias())
-            {
-                path = Paths.get(resource.getAlias()).toRealPath();
-                resource = Resource.newResource(path);
-                if (!resource.exists())
-                    throw new IllegalStateException("App resource does not exist " + resource);
-            }
-
-            // Handle a context XML file
-            if (resource.exists() && FileID.isXmlFile(path))
-=======
             // Create de-aliased file
             File file = new File(app.getFilename()).toPath().toRealPath().toFile().getCanonicalFile().getAbsoluteFile();
             if (!file.exists())
@@ -382,9 +336,8 @@
 
             // Handle a context XML file
             if (FileID.isXmlFile(file))
->>>>>>> ea5bedf0
             {
-                XmlConfiguration xmlc = new XmlConfiguration(file, null, properties)
+                XmlConfiguration xmlc = new XmlConfiguration(file.toPath(), null, properties)
                 {
                     @Override
                     public void initializeDefaults(Object context)
@@ -409,7 +362,7 @@
                 throw new IllegalStateException("Unknown context type of " + context);
             }
             // Otherwise it must be a directory or an archive
-            else if (!Files.isDirectory(path) && !FileID.isWebArchiveFile(path))
+            else if (!Files.isDirectory(file.toPath()) && !FileID.isWebArchiveFile(file))
             {
                 throw new IllegalStateException("unable to create ContextHandler for " + app);
             }
@@ -422,26 +375,6 @@
             Class<?> contextHandlerClass = Loader.loadClass(contextHandlerClassName);
             if (contextHandlerClass == null)
                 throw new IllegalStateException("Unknown ContextHandler class " + contextHandlerClassName + " for " + app);
-<<<<<<< HEAD
-            ContextHandler contextHandler;
-            if (Supplier.class.isAssignableFrom(contextHandlerClass))
-            {
-                @SuppressWarnings("unchecked")
-                Supplier<ContextHandler> provider = (Supplier<ContextHandler>)contextHandlerClass.getDeclaredConstructor().newInstance();
-                contextHandler = provider.get();
-            }
-            else
-            {
-                contextHandler = (ContextHandler)contextHandlerClass.getDeclaredConstructor().newInstance();
-            }
-            initializeWebAppContextDefaults(contextHandler);
-
-            initializeContextPath(contextHandler, contextName, !Files.isDirectory(path));
-
-            // TODO unpack here (after temp directory is known)
-            contextHandler.setBaseResource(Resource.newResource(path.toAbsolutePath()));
-=======
->>>>>>> ea5bedf0
 
             Object context = contextHandlerClass.getDeclaredConstructor().newInstance();
             properties.put(Deployable.WAR, file.getCanonicalPath());
@@ -624,86 +557,4 @@
 
         super.fileRemoved(filename);
     }
-<<<<<<< HEAD
-
-    public Resource unpack(Resource resourceBase) throws IOException
-    {
-        // Accept aliases for WAR files
-        if (resourceBase.isAlias())
-        {
-            if (LOG.isDebugEnabled())
-                LOG.debug("{} anti-aliased to {}", resourceBase, resourceBase.getAlias());
-            URI alias = resourceBase.getAlias();
-            resourceBase = Resource.newResource(alias);
-        }
-
-        if (!isExtract() || resourceBase.isDirectory() || resourceBase.getPath() == null)
-            return resourceBase;
-
-        // is the extension a known extension
-        if (!resourceBase.getPath().getFileName().toString().toLowerCase().endsWith(".war") &&
-            !resourceBase.getPath().getFileName().toString().toLowerCase().endsWith(".jar"))
-            return resourceBase;
-
-        // Track the original web_app Resource, as this could be a PathResource.
-        // Later steps force the Resource to be a JarFileResource, which introduces
-        // URLConnection caches in such a way that it prevents Hot Redeployment
-        // on MS Windows.
-        Resource originalResource = resourceBase;
-
-        // Look for unpacked directory
-        Path path = resourceBase.getPath();
-        String name = path.getName(path.getNameCount() - 1).toString();
-        name = name.substring(0, name.length() - 4);
-        Path directory = path.getParent(); // TODO support unpacking to temp or work directory
-        File unpacked = directory.resolve(name).toFile();
-        File extractLock = directory.resolve(".extract_lock").toFile();
-
-        if (!Files.isWritable(directory))
-        {
-            LOG.warn("!Writable {} -> {}", resourceBase, directory);
-            return resourceBase;
-        }
-
-        // Does the directory already exist and is newer than the packed file?
-        if (unpacked.exists())
-        {
-            // If it is not a directory, then we can't unpack
-            if (!unpacked.isDirectory())
-            {
-                LOG.warn("Unusable {} -> {}", resourceBase, unpacked);
-                return resourceBase;
-            }
-
-            // If it is newer than the resource base and there is no partial extraction, then use it.
-            if (Files.getLastModifiedTime(directory).toMillis() >= resourceBase.lastModified() && !extractLock.exists())
-            {
-                if (LOG.isDebugEnabled())
-                    LOG.debug("Reuse {} -> {}", resourceBase, unpacked);
-                return Resource.newResource(unpacked.toPath());
-            }
-
-            extractLock.createNewFile();
-            IO.delete(unpacked);
-        }
-        else
-        {
-            extractLock.createNewFile();
-        }
-
-        if (!unpacked.mkdir())
-        {
-            LOG.warn("Cannot Create {} -> {}", resourceBase, unpacked);
-            extractLock.delete();
-            return resourceBase;
-        }
-
-        LOG.debug("Unpack {} -> {}", resourceBase, unpacked);
-        resourceBase.copyTo(unpacked.toPath());
-
-        extractLock.delete();
-        return Resource.newResource(unpacked.toPath());
-    }
-=======
->>>>>>> ea5bedf0
 }