//
// ========================================================================
// Copyright (c) 1995-2022 Mort Bay Consulting Pty Ltd and others.
//
// This program and the accompanying materials are made available under the
// terms of the Eclipse Public License v. 2.0 which is available at
// https://www.eclipse.org/legal/epl-2.0, or the Apache License, Version 2.0
// which is available at https://www.apache.org/licenses/LICENSE-2.0.
//
// SPDX-License-Identifier: EPL-2.0 OR Apache-2.0
// ========================================================================
//

package org.eclipse.jetty.util.resource;

import java.io.IOException;
import java.io.InputStream;
import java.io.OutputStream;
import java.net.URI;
import java.net.URISyntaxException;
import java.nio.channels.ReadableByteChannel;
import java.nio.file.DirectoryIteratorException;
import java.nio.file.DirectoryStream;
import java.nio.file.Files;
import java.nio.file.LinkOption;
import java.nio.file.Path;
import java.nio.file.Paths;
import java.nio.file.ProviderNotFoundException;
import java.nio.file.StandardCopyOption;
import java.nio.file.StandardOpenOption;
import java.nio.file.attribute.FileTime;
import java.util.ArrayList;
import java.util.Base64;
import java.util.Collection;
import java.util.List;

import org.eclipse.jetty.util.IO;
import org.eclipse.jetty.util.URIUtil;
import org.slf4j.Logger;
import org.slf4j.LoggerFactory;

/**
 * <p>
 * A Resource is a wrapper over a {@link Path} object pointing to a file or directory that can be represented by a{@link java.nio.file.FileSystem}.
 * </p>
 * <p>
 * Supports real filesystems, and also <a href="https://docs.oracle.com/en/java/javase/17/docs/api/jdk.zipfs/module-summary.html">ZipFS</a>.
 * </p>
 */
public abstract class Resource
{
    private static final Logger LOG = LoggerFactory.getLogger(Resource.class);
    private static final LinkOption[] NO_FOLLOW_LINKS = new LinkOption[]{LinkOption.NOFOLLOW_LINKS};
    private static final LinkOption[] FOLLOW_LINKS = new LinkOption[]{};

    /**
     * <p>Make a Resource containing a collection of other resources</p>
     * @param resources multiple resources to combine as a single resource. Typically, they are directories.
     * @return A Resource of multiple resources.
     * @see ResourceCollection
     */
    // TODO this should be moved to ResourceFactory
    public static ResourceCollection combine(List<Resource> resources)
    {
        if (resources == null || resources.isEmpty())
            throw new IllegalArgumentException("No resources");
        return new ResourceCollection(resources);
    }

    /**
     * <p>Make a Resource containing a collection of other resources</p>
     * @param resources multiple resources to combine as a single resource. Typically, they are directories.
     * @return A Resource of multiple resources.
     * @see ResourceCollection
     */
    // TODO this should be moved to ResourceFactory
    public static ResourceCollection combine(Resource... resources)
    {
        if (resources == null || resources.length == 0)
            throw new IllegalArgumentException("No resources");
        return new ResourceCollection(List.of(resources));
    }

    public static String dump(Resource resource)
    {
        if (resource == null)
            return "null exists=false directory=false lm=-1";
        return "%s exists=%b directory=%b lm=%d"
            .formatted(resource.toString(), resource.exists(), resource.isDirectory(), resource.lastModified());
    }

    /**
     * Construct a resource from a uri.
     *
     * @param uri A URI.
     * @return A Resource object.
     */
    static Resource create(URI uri)
    {
        try
        {
            // If the URI is not absolute
            if (!uri.isAbsolute())
            {
                // If it is an absolute path,
                if (uri.toString().startsWith("/"))
                    // just add the scheme
                    uri = new URI("file", uri.toString(), null);
                else
                    // otherwise resolve against the current directory
                    uri = Paths.get("").toAbsolutePath().toUri().resolve(uri);

                // Correct any `file:/path` to `file:///path` mistakes
                uri = URIUtil.correctFileURI(uri);
            }

            // If the scheme is allowed by PathResource, we can build a non-mounted PathResource.
            if (PathResource.ALLOWED_SCHEMES.contains(uri.getScheme()))
                return new PathResource(uri);

            return new MountedPathResource(uri);
        }
        catch (URISyntaxException | ProviderNotFoundException | IOException ex)
        {
            throw new IllegalArgumentException(ex);
        }
    }

    /**
     * Return the Path corresponding to this resource.
     *
     * @return the path.
     */
    public abstract Path getPath();

    /**
     * Return true if this resource is contained in the Resource r, either because
     * r is a folder or a jar file or any form of resource capable of containing other resources.
     *
     * @param r the containing resource
     * @return true if this Resource is contained, false otherwise
     */
    public abstract boolean isContainedIn(Resource r);

    /**
     * Return true if the passed Resource represents the same resource as the Resource.
     * For many resource types, this is equivalent to {@link #equals(Object)}, however
     * for resources types that support aliasing, this maybe some other check (e.g. {@link java.nio.file.Files#isSameFile(Path, Path)}).
     *
     * @param resource The resource to check
     * @return true if the passed resource represents the same resource.
     */
    public boolean isSame(Resource resource)
    {
        return equals(resource);
    }

    /**
     * Equivalent to {@link Files#exists(Path, LinkOption...)} with the following parameters:
     * {@link #getPath()} and {@link LinkOption#NOFOLLOW_LINKS}.
     *
     * @return true if the represented resource exists.
     */
    public boolean exists()
    {
        return Files.exists(getPath(), NO_FOLLOW_LINKS);
    }

    /**
     * Equivalent to {@link Files#isDirectory(Path, LinkOption...)} with the following parameter:
     * {@link #getPath()}.
     *
     * @return true if the represented resource is a container/directory.
     */
    public boolean isDirectory()
    {
        return Files.isDirectory(getPath(), FOLLOW_LINKS);
    }

    /**
     * Time resource was last modified.
     * Equivalent to {@link Files#getLastModifiedTime(Path, LinkOption...)} with the following parameter:
     * {@link #getPath()} then returning {@link FileTime#toMillis()}.
     *
     * @return the last modified time as milliseconds since unix epoch or
     * 0 if {@link Files#getLastModifiedTime(Path, LinkOption...)} throws {@link IOException}.
     */
    public long lastModified()
    {
        try
        {
            FileTime ft = Files.getLastModifiedTime(getPath(), FOLLOW_LINKS);
            return ft.toMillis();
        }
        catch (IOException e)
        {
            LOG.trace("IGNORED", e);
            return 0;
        }
    }

    /**
     * Length of the resource.
     * Equivalent to {@link Files#size(Path)} with the following parameter:
     * {@link #getPath()}.
     *
     * @return the length of the resource or 0 if {@link Files#size(Path)} throws {@link IOException}.
     */
    public long length()
    {
        try
        {
            return Files.size(getPath());
        }
        catch (IOException e)
        {
            // in case of error, use File.length logic of 0L
            return 0L;
        }
    }

    /**
     * URI representing the resource.
     *
     * @return an URI representing the given resource
     */
    public abstract URI getURI();

    /**
     * The name of the resource.
     *
     * @return the name of the resource
     */
    public abstract String getName();

    /**
     * Creates a new input stream to the resource.
     *
     * @return an input stream to the resource
     * @throws IOException if unable to open the input stream
     */
    public InputStream newInputStream() throws IOException
    {
        return Files.newInputStream(getPath(), StandardOpenOption.READ);
    }

    /**
     * Readable ByteChannel for the resource.
     *
     * @return an readable bytechannel to the resource or null if one is not available.
     * @throws IOException if unable to open the readable bytechannel for the resource.
     */
    public ReadableByteChannel newReadableByteChannel() throws IOException
    {
        return Files.newByteChannel(getPath(), StandardOpenOption.READ);
    }

    /**
     * Checks if the resource supports being loaded as a memory-mapped ByteBuffer.
     *
     * @return true if the resource supports memory-mapped ByteBuffer, false otherwise.
     */
    public boolean isMemoryMappable()
    {
        return false;
    }

    /**
     * list of resource names contained in the given resource.
     * Ordering is unspecified, so callers may wish to sort the return value to ensure deterministic behavior.
     * Equivalent to {@link Files#newDirectoryStream(Path)} with parameter: {@link #getPath()} then iterating over the returned
     * {@link DirectoryStream}, taking the {@link Path#getFileName()} of each iterated entry and appending a {@code /} to
     * the file name if testing it with {@link Files#isDirectory(Path, LinkOption...)} returns true.
     *
     * @return a list of resource names contained in the given resource, or null if {@link DirectoryIteratorException} or
     * {@link IOException} was thrown while building the filename list.
     * Note: The resource names are not URL encoded.
     */
    public List<String> list() // TODO: should return Path's
    {
        if (!isDirectory())
            return null;
        try (DirectoryStream<Path> dir = Files.newDirectoryStream(getPath()))
        {
            List<String> entries = new ArrayList<>();
            for (Path entry : dir)
            {
                String name = entry.getFileName().toString();

                if (Files.isDirectory(entry))
                {
                    name += "/";
                }

                entries.add(name);
            }
            return entries;
        }
        catch (DirectoryIteratorException e)
        {
            LOG.debug("Directory list failure", e);
        }
        catch (IOException e)
        {
            LOG.debug("Directory list access failure", e);
        }
        return null;
    }

    /**
     * Resolve a new Resource from an encoded subUriPath.
     *
     * @param subUriPath the encoded subUriPath
     * @return a Resource representing the subUriPath
     * @throws IllegalArgumentException if subUriPath is invalid
     */
    public Resource resolve(String subUriPath)
    {
        // Check that the path is within the root,
        // but use the original path to create the
        // resource, to preserve aliasing.
<<<<<<< HEAD
        // TODO should we canonicalize here? Or perhaps just do a URI safe encoding
        // TODO: replace with https://github.com/eclipse/jetty.project/issues/8441 ?
        if (URIUtil.normalizePath(subUriPath) == null)
=======
        // TODO do a URI safe encoding?
        if (URIUtil.isNotNormalWithinSelf(subUriPath))
>>>>>>> 3b8e1325
            throw new IllegalArgumentException(subUriPath);

        if (URIUtil.SLASH.equals(subUriPath))
            return this;

        // Sub-paths are always resolved under the given URI,
        // we compensate for input sub-paths like "/subdir"
        // where default resolve behavior would be to treat
        // that like an absolute path.
        while (subUriPath.startsWith(URIUtil.SLASH))
        {
            // TODO XXX this appears entirely unneccessary and inefficient.  We already have utilities
            //      to handle appending path strings with/without slashes.
            subUriPath = subUriPath.substring(1);
        }

        URI uri = getURI();
<<<<<<< HEAD
        URI resolvedUri = URIUtil.addPath(uri, subUriPath, false);
=======
        URI resolvedUri;
        if (uri.isOpaque())
        {
            // TODO create a subclass with an optimized implementation of this.
            // The 'jar:file:/some/path/my.jar!/foo/bar' URI is opaque b/c the jar: scheme is not followed by //
            // so we take the scheme-specific part (i.e.: file:/some/path/my.jar!/foo/bar) and interpret it as a URI,
            // use it to resolve the subPath then re-prepend the jar: scheme before re-creating the URI.
            String scheme = uri.getScheme();
            URI subUri = URI.create(uri.getSchemeSpecificPart());
            if (subUri.isOpaque())
                throw new IllegalArgumentException("Unsupported doubly opaque URI: " + uri);

            // TODO see XXX above
            if (!subUri.getPath().endsWith(URIUtil.SLASH))
                subUri = URI.create(subUri + URIUtil.SLASH);

            URI subUriResolved = subUri.resolve(subUriPath);
            resolvedUri = URI.create(scheme + ":" + subUriResolved);
        }
        else
        {
            // TODO see XXX above
            if (!uri.getPath().endsWith(URIUtil.SLASH))
                uri = URI.create(uri + URIUtil.SLASH);
            resolvedUri = uri.resolve(subUriPath);
        }
>>>>>>> 3b8e1325
        return create(resolvedUri);
    }

    /**
     * @return true if this Resource is an alias to another real Resource
     */
    public boolean isAlias()
    {
        return getAlias() != null;
    }

    /**
     * @return The canonical Alias of this resource or null if none.
     */
    public URI getAlias()
    {
        return null;
    }

    /**
     * Copy the Resource to the new destination file.
     * <p>
     * Will not replace existing destination file.
     *
     * @param destination the destination file to create
     * @throws IOException if unable to copy the resource
     */
    public void copyTo(Path destination)
        throws IOException
    {
        if (Files.exists(destination))
            throw new IllegalArgumentException(destination + " exists");

        // attempt simple file copy
        Path src = getPath();
        if (src != null)
        {
            // TODO ATOMIC_MOVE seems useless for a copy and REPLACE_EXISTING contradicts the
            //  javadoc that explicitly states "Will not replace existing destination file."
            Files.copy(src, destination,
                StandardCopyOption.ATOMIC_MOVE, StandardCopyOption.COPY_ATTRIBUTES, StandardCopyOption.REPLACE_EXISTING);
            return;
        }

        // use old school stream based copy
        try (InputStream in = newInputStream();
             OutputStream out = Files.newOutputStream(destination))
        {
            IO.copy(in, out);
        }
    }

    /**
     * Generate a weak ETag reference for this Resource.
     *
     * @return the weak ETag reference for this resource.
     */
    public String getWeakETag()
    {
        return getWeakETag("");
    }

    public String getWeakETag(String suffix)
    {
        StringBuilder b = new StringBuilder(32);
        b.append("W/\"");

        String name = getName();
        int length = name.length();
        long lhash = 0;
        for (int i = 0; i < length; i++)
        {
            lhash = 31 * lhash + name.charAt(i);
        }

        Base64.Encoder encoder = Base64.getEncoder().withoutPadding();
        b.append(encoder.encodeToString(longToBytes(lastModified() ^ lhash)));
        b.append(encoder.encodeToString(longToBytes(length() ^ lhash)));
        b.append(suffix);
        b.append('"');
        return b.toString();
    }

    private static byte[] longToBytes(long value)
    {
        byte[] result = new byte[Long.BYTES];
        for (int i = Long.BYTES - 1; i >= 0; i--)
        {
            result[i] = (byte)(value & 0xFF);
            value >>= 8;
        }
        return result;
    }

    public Collection<Resource> getAllResources()
    {
        try
        {
            ArrayList<Resource> deep = new ArrayList<>();
            {
                List<String> list = list();
                if (list != null)
                {
                    for (String i : list)
                    {
                        Resource r = resolve(i);
                        if (r.isDirectory())
                            deep.addAll(r.getAllResources());
                        else
                            deep.add(r);
                    }
                }
            }
            return deep;
        }
        catch (Exception e)
        {
            throw new IllegalStateException(e);
        }
    }
}<|MERGE_RESOLUTION|>--- conflicted
+++ resolved
@@ -319,14 +319,9 @@
         // Check that the path is within the root,
         // but use the original path to create the
         // resource, to preserve aliasing.
-<<<<<<< HEAD
-        // TODO should we canonicalize here? Or perhaps just do a URI safe encoding
+        // TODO do a URI safe encoding?
         // TODO: replace with https://github.com/eclipse/jetty.project/issues/8441 ?
-        if (URIUtil.normalizePath(subUriPath) == null)
-=======
-        // TODO do a URI safe encoding?
         if (URIUtil.isNotNormalWithinSelf(subUriPath))
->>>>>>> 3b8e1325
             throw new IllegalArgumentException(subUriPath);
 
         if (URIUtil.SLASH.equals(subUriPath))
@@ -344,36 +339,9 @@
         }
 
         URI uri = getURI();
-<<<<<<< HEAD
         URI resolvedUri = URIUtil.addPath(uri, subUriPath, false);
-=======
-        URI resolvedUri;
-        if (uri.isOpaque())
-        {
-            // TODO create a subclass with an optimized implementation of this.
-            // The 'jar:file:/some/path/my.jar!/foo/bar' URI is opaque b/c the jar: scheme is not followed by //
-            // so we take the scheme-specific part (i.e.: file:/some/path/my.jar!/foo/bar) and interpret it as a URI,
-            // use it to resolve the subPath then re-prepend the jar: scheme before re-creating the URI.
-            String scheme = uri.getScheme();
-            URI subUri = URI.create(uri.getSchemeSpecificPart());
-            if (subUri.isOpaque())
-                throw new IllegalArgumentException("Unsupported doubly opaque URI: " + uri);
-
             // TODO see XXX above
-            if (!subUri.getPath().endsWith(URIUtil.SLASH))
-                subUri = URI.create(subUri + URIUtil.SLASH);
-
-            URI subUriResolved = subUri.resolve(subUriPath);
-            resolvedUri = URI.create(scheme + ":" + subUriResolved);
-        }
-        else
-        {
             // TODO see XXX above
-            if (!uri.getPath().endsWith(URIUtil.SLASH))
-                uri = URI.create(uri + URIUtil.SLASH);
-            resolvedUri = uri.resolve(subUriPath);
-        }
->>>>>>> 3b8e1325
         return create(resolvedUri);
     }
 
