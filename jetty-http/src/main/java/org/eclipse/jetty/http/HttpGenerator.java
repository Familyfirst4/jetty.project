--- conflicted
+++ resolved
@@ -22,12 +22,8 @@
 import java.nio.BufferOverflowException;
 import java.nio.ByteBuffer;
 import java.util.Arrays;
-<<<<<<< HEAD
-=======
-import java.util.function.Supplier;
 import java.util.stream.Collectors;
 import java.util.stream.Stream;
->>>>>>> 14f94f73
 
 import org.eclipse.jetty.http.HttpTokens.EndOfContent;
 import org.eclipse.jetty.util.ArrayTrie;
@@ -643,7 +639,7 @@
                         case CONNECTION:
                         {
                             boolean keepAlive = field.contains(HttpHeaderValue.KEEP_ALIVE.asString());
-                            if (keepAlive && info.getHttpVersion() == HttpVersion.HTTP_1_0 && _persistent == null)
+                            if (keepAlive && _info.getHttpVersion() == HttpVersion.HTTP_1_0 && _persistent == null)
                             {
                                 _persistent = true;
                             }
@@ -652,12 +648,7 @@
                                 close = true;
                                 _persistent = false;
                             }
-<<<<<<< HEAD
-
-                            if (_info.getHttpVersion() == HttpVersion.HTTP_1_0 && _persistent == null && field.contains(HttpHeaderValue.KEEP_ALIVE.asString()))
-=======
                             if (keepAlive && _persistent == Boolean.FALSE)
->>>>>>> 14f94f73
                             {
                                 field = new HttpField(HttpHeader.CONNECTION,
                                     Stream.of(field.getValues()).filter(s -> !HttpHeaderValue.KEEP_ALIVE.is(s))
