--- conflicted
+++ resolved
@@ -20,7 +20,6 @@
 
 import java.io.IOException;
 import java.io.InputStream;
-import java.io.StringReader;
 import java.lang.annotation.Annotation;
 import java.lang.reflect.Array;
 import java.lang.reflect.Constructor;
@@ -30,7 +29,6 @@
 import java.lang.reflect.Modifier;
 import java.net.InetAddress;
 import java.net.MalformedURLException;
-import java.net.URI;
 import java.net.URL;
 import java.net.UnknownHostException;
 import java.nio.file.Path;
@@ -63,7 +61,6 @@
 import org.eclipse.jetty.util.log.Log;
 import org.eclipse.jetty.util.log.Logger;
 import org.eclipse.jetty.util.resource.Resource;
-import org.xml.sax.InputSource;
 import org.xml.sax.SAXException;
 
 /**
@@ -101,13 +98,13 @@
 
     private static XmlParser initParser()
     {
+        ClassLoader loader = XmlConfiguration.class.getClassLoader();
         XmlParser parser = new XmlParser();
 
-        Class<?> klass = XmlConfiguration.class;
-        URL config60 = klass.getResource("configure_6_0.dtd");
-        URL config76 = klass.getResource("configure_7_6.dtd");
-        URL config90 = klass.getResource("configure_9_0.dtd");
-        URL config93 = klass.getResource("configure_9_3.dtd");
+        URL config60 = loader.getResource("configure_6_0.dtd");
+        URL config76 = loader.getResource("configure_7_6.dtd");
+        URL config90 = loader.getResource("configure_9_0.dtd");
+        URL config93 = loader.getResource("configure_9_3.dtd");
         parser.redirectEntity("configure.dtd",config93);
         parser.redirectEntity("configure_1_0.dtd",config60);
         parser.redirectEntity("configure_1_1.dtd",config60);
@@ -205,86 +202,6 @@
             {
                 setConfig(__parser.parse(inputStream));
             }
-            _dtd = __parser.getDTD();
-        }
-    }
-
-    /**
-     * Reads and parses the XML configuration file.
-     *
-<<<<<<< HEAD
-     * @param configuration the URI of the XML configuration
-     * @throws IOException if the configuration could not be read
-     * @throws SAXException if the configuration could not be parsed
-     */
-    public XmlConfiguration(URI configuration) throws SAXException, IOException
-    {
-        synchronized (__parser)
-        {
-            _url=configuration.toURL();
-            setConfig(__parser.parse(configuration.toString()));
-            _dtd=__parser.getDTD();
-        }
-=======
-     * @param configuration the URL of the XML configuration
-     * @throws IOException if the configuration could not be read
-     * @throws SAXException if the configuration could not be parsed
-     * @deprecated use {@link XmlConfiguration(Resource)} instead due to escaping issues
-     */
-    @Deprecated
-    public XmlConfiguration(URL configuration) throws SAXException, IOException
-    {
-        this(Resource.newResource(configuration));
->>>>>>> da4f116c
-    }
-
-    /**
-     * Reads and parses the XML configuration string.
-     *
-     * @param configuration String of XML configuration commands excluding the normal XML preamble.
-     * The String should start with a "&lt;Configure ....&gt;" element.
-     * @throws IOException if the configuration could not be read
-     * @throws SAXException if the configuration could not be parsed
-     * @deprecated use Constructor which has location information
-     */
-    @Deprecated
-    public XmlConfiguration(String configuration) throws SAXException, IOException
-    {
-<<<<<<< HEAD
-        configuration = "<?xml version=\"1.0\" encoding=\"utf-8\"?>\n<!DOCTYPE Configure PUBLIC \"-//Jetty//Configure//EN\" \"https://www.eclipse.org/jetty/configure.dtd\">"
-=======
-        configuration = "<?xml version=\"1.0\" encoding=\"utf-8\"?>\n" +
-                "<!DOCTYPE Configure PUBLIC \"-//Jetty//Configure//EN\" \"http://www.eclipse.org/jetty/configure_9_3.dtd\">"
->>>>>>> da4f116c
-                            + configuration;
-        try (StringReader reader = new StringReader(configuration))
-        {
-            InputSource source = new InputSource(reader);
-            synchronized (__parser)
-            {
-                _location = null;
-                setConfig(__parser.parse(source));
-                _dtd = __parser.getDTD();
-            }
-        }
-    }
-
-    /**
-     * Reads and parses the XML configuration stream.
-     *
-     * @param configuration An input stream containing a complete configuration file
-     * @throws IOException if the configuration could not be read
-     * @throws SAXException if the configuration could not be parsed
-     * @deprecated use Constructor which has location information
-     */
-    @Deprecated
-    public XmlConfiguration(InputStream configuration) throws SAXException, IOException
-    {
-        InputSource source = new InputSource(configuration);
-        synchronized (__parser)
-        {
-            _location = null;
-            setConfig(__parser.parse(source));
             _dtd = __parser.getDTD();
         }
     }
@@ -397,12 +314,6 @@
     {
         XmlParser.Node _root;
         XmlConfiguration _configuration;
-
-        @Override
-        public void init(URL url, XmlParser.Node root, XmlConfiguration configuration)
-        {
-            // nobody calls this.
-        }
 
         @Override
         public void init(Resource resource, XmlParser.Node root, XmlConfiguration configuration)
@@ -1795,7 +1706,7 @@
                 {
                     if (!arg.toLowerCase(Locale.ENGLISH).endsWith(".properties") && (arg.indexOf('=') < 0))
                     {
-                        XmlConfiguration configuration = new XmlConfiguration(Resource.newResource(arg).getURI().toURL());
+                        XmlConfiguration configuration = new XmlConfiguration(Resource.newResource(arg));
                         if (last != null)
                             configuration.getIdMap().putAll(last.getIdMap());
                         if (properties.size() > 0)
