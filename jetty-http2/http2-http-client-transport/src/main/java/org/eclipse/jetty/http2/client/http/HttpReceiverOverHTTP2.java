//
// ========================================================================
// Copyright (c) 1995-2020 Mort Bay Consulting Pty Ltd and others.
//
// This program and the accompanying materials are made available under
// the terms of the Eclipse Public License 2.0 which is available at
// https://www.eclipse.org/legal/epl-2.0
//
// This Source Code may also be made available under the following
// Secondary Licenses when the conditions for such availability set
// forth in the Eclipse Public License, v. 2.0 are satisfied:
// the Apache License v2.0 which is available at
// https://www.apache.org/licenses/LICENSE-2.0
//
// SPDX-License-Identifier: EPL-2.0 OR Apache-2.0
// ========================================================================
//

package org.eclipse.jetty.http2.client.http;

import java.io.IOException;
import java.nio.ByteBuffer;
import java.util.ArrayDeque;
import java.util.List;
import java.util.Queue;
import java.util.function.BiFunction;

import org.eclipse.jetty.client.HttpChannel;
import org.eclipse.jetty.client.HttpConversation;
import org.eclipse.jetty.client.HttpExchange;
import org.eclipse.jetty.client.HttpReceiver;
import org.eclipse.jetty.client.HttpRequest;
import org.eclipse.jetty.client.HttpResponse;
import org.eclipse.jetty.client.HttpUpgrader;
import org.eclipse.jetty.client.api.Request;
import org.eclipse.jetty.client.api.Response;
import org.eclipse.jetty.http.HttpField;
import org.eclipse.jetty.http.HttpFields;
import org.eclipse.jetty.http.HttpMethod;
import org.eclipse.jetty.http.HttpStatus;
import org.eclipse.jetty.http.MetaData;
import org.eclipse.jetty.http2.ErrorCode;
<<<<<<< HEAD
import org.eclipse.jetty.http2.HTTP2Channel;
import org.eclipse.jetty.http2.IStream;
=======
>>>>>>> 0dd8274f
import org.eclipse.jetty.http2.api.Stream;
import org.eclipse.jetty.http2.frames.DataFrame;
import org.eclipse.jetty.http2.frames.HeadersFrame;
import org.eclipse.jetty.http2.frames.PushPromiseFrame;
import org.eclipse.jetty.http2.frames.ResetFrame;
import org.eclipse.jetty.io.EndPoint;
import org.eclipse.jetty.util.BufferUtil;
import org.eclipse.jetty.util.Callback;
import org.eclipse.jetty.util.thread.AutoLock;
import org.slf4j.Logger;
import org.slf4j.LoggerFactory;

public class HttpReceiverOverHTTP2 extends HttpReceiver implements HTTP2Channel.Client
{
    private static final Logger LOG = LoggerFactory.getLogger(HttpReceiverOverHTTP2.class);

    private final ContentNotifier contentNotifier = new ContentNotifier(this);

    public HttpReceiverOverHTTP2(HttpChannel channel)
    {
        super(channel);
    }

    @Override
    protected HttpChannelOverHTTP2 getHttpChannel()
    {
        return (HttpChannelOverHTTP2)super.getHttpChannel();
    }

    @Override
    protected void receive()
    {
        contentNotifier.process(true);
    }

    @Override
    protected void reset()
    {
        super.reset();
        contentNotifier.reset();
    }

    void onHeaders(Stream stream, HeadersFrame frame)
    {
        HttpExchange exchange = getHttpExchange();
        if (exchange == null)
            return;

        HttpResponse httpResponse = exchange.getResponse();
        MetaData metaData = frame.getMetaData();
        if (metaData.isResponse())
        {
            MetaData.Response response = (MetaData.Response)frame.getMetaData();
            httpResponse.version(response.getHttpVersion()).status(response.getStatus()).reason(response.getReason());

            if (responseBegin(exchange))
            {
                HttpFields headers = response.getFields();
                for (HttpField header : headers)
                {
                    if (!responseHeader(exchange, header))
                        return;
                }

                HttpRequest httpRequest = exchange.getRequest();
                if (HttpMethod.CONNECT.is(httpRequest.getMethod()) && httpResponse.getStatus() == HttpStatus.OK_200)
                {
                    ClientHTTP2StreamEndPoint endPoint = new ClientHTTP2StreamEndPoint((IStream)stream);
                    long idleTimeout = httpRequest.getIdleTimeout();
                    if (idleTimeout > 0)
                        endPoint.setIdleTimeout(idleTimeout);
                    if (LOG.isDebugEnabled())
                        LOG.debug("Successful HTTP2 tunnel on {} via {}", stream, endPoint);
                    ((IStream)stream).setAttachment(endPoint);
                    HttpConversation conversation = httpRequest.getConversation();
                    conversation.setAttribute(EndPoint.class.getName(), endPoint);
                    HttpUpgrader upgrader = (HttpUpgrader)conversation.getAttribute(HttpUpgrader.class.getName());
                    if (upgrader != null)
                        upgrade(upgrader, httpResponse, endPoint);
                }

                if (responseHeaders(exchange))
                {
                    int status = response.getStatus();
                    boolean informational = HttpStatus.isInformational(status) && status != HttpStatus.SWITCHING_PROTOCOLS_101;
                    if (frame.isEndStream() || informational)
                        responseSuccess(exchange);
                }
                else
                {
                    if (frame.isEndStream())
                    {
                        // There is no demand to trigger response success, so add
                        // a poison pill to trigger it when there will be demand.
                        notifyContent(exchange, new DataFrame(stream.getId(), BufferUtil.EMPTY_BUFFER, true), Callback.NOOP);
                    }
                }
            }
        }
        else // Response trailers.
        {
            HttpFields trailers = metaData.getFields();
            trailers.forEach(httpResponse::trailer);
            // Previous DataFrames had endStream=false, so
            // add a poison pill to trigger response success
            // after all normal DataFrames have been consumed.
            notifyContent(exchange, new DataFrame(stream.getId(), BufferUtil.EMPTY_BUFFER, true), Callback.NOOP);
        }
    }

    private void upgrade(HttpUpgrader upgrader, HttpResponse response, EndPoint endPoint)
    {
        try
        {
            upgrader.upgrade(response, endPoint, Callback.from(Callback.NOOP::succeeded, this::responseFailure));
        }
        catch (Throwable x)
        {
            responseFailure(x);
        }
    }

    Stream.Listener onPush(Stream stream, PushPromiseFrame frame)
    {
        HttpExchange exchange = getHttpExchange();
        if (exchange == null)
            return null;

        HttpRequest request = exchange.getRequest();
        MetaData.Request metaData = frame.getMetaData();
        HttpRequest pushRequest = (HttpRequest)getHttpDestination().getHttpClient().newRequest(metaData.getURIString());
        // TODO: copy PUSH_PROMISE headers into pushRequest.

        BiFunction<Request, Request, Response.CompleteListener> pushListener = request.getPushListener();
        if (pushListener != null)
        {
            Response.CompleteListener listener = pushListener.apply(request, pushRequest);
            if (listener != null)
            {
                HttpChannelOverHTTP2 pushChannel = getHttpChannel().getHttpConnection().acquireHttpChannel();
                HttpExchange pushExchange = new HttpExchange(getHttpDestination(), pushRequest, List.of(listener));
                pushChannel.associate(pushExchange);
                pushChannel.setStream(stream);
                // TODO: idle timeout ?
                pushExchange.requestComplete(null);
                pushExchange.terminateRequest();
                return pushChannel.getStreamListener();
            }
        }

        stream.reset(new ResetFrame(stream.getId(), ErrorCode.REFUSED_STREAM_ERROR.code), Callback.NOOP);
        return null;
    }

    @Override
    public void onData(DataFrame frame, Callback callback)
    {
        HttpExchange exchange = getHttpExchange();
        if (exchange == null)
        {
            callback.failed(new IOException("terminated"));
        }
        else
        {
            notifyContent(exchange, frame, callback);
        }
    }

    void onReset(Stream stream, ResetFrame frame)
    {
        HttpExchange exchange = getHttpExchange();
        if (exchange == null)
            return;
        int error = frame.getError();
        exchange.getRequest().abort(new IOException(ErrorCode.toString(error, "reset_code_" + error)));
    }

    @Override
    public boolean onTimeout(Throwable failure)
    {
        HttpExchange exchange = getHttpExchange();
        if (exchange == null)
            return false;
        return !exchange.abort(failure);
    }

    @Override
    public void onFailure(Throwable failure, Callback callback)
    {
        responseFailure(failure);
        callback.succeeded();
    }

<<<<<<< HEAD
    void onClosed(Stream stream)
    {
        getHttpChannel().onStreamClosed((IStream)stream);
    }

=======
>>>>>>> 0dd8274f
    private void notifyContent(HttpExchange exchange, DataFrame frame, Callback callback)
    {
        contentNotifier.offer(exchange, frame, callback);
    }

    private class ContentNotifier
    {
        private final AutoLock lock = new AutoLock();
        private final Queue<DataInfo> queue = new ArrayDeque<>();
        private final HttpReceiverOverHTTP2 receiver;
        private DataInfo dataInfo;
        private boolean active;
        private boolean resume;
        private boolean stalled;

        private ContentNotifier(HttpReceiverOverHTTP2 receiver)
        {
            this.receiver = receiver;
        }

        private void offer(HttpExchange exchange, DataFrame frame, Callback callback)
        {
            DataInfo dataInfo = new DataInfo(exchange, frame, callback);
            if (LOG.isDebugEnabled())
                LOG.debug("Queueing content {}", dataInfo);
            enqueue(dataInfo);
            process(false);
        }

        private void enqueue(DataInfo dataInfo)
        {
            try (AutoLock l = lock.lock())
            {
                queue.offer(dataInfo);
            }
        }

        private void process(boolean resume)
        {
            // Allow only one thread at a time.
            boolean busy = active(resume);
            if (LOG.isDebugEnabled())
                LOG.debug("Resuming({}) processing({}) of content", resume, !busy);
            if (busy)
                return;

            // Process only if there is demand.
            try (AutoLock l = lock.lock())
            {
                if (!resume && demand() <= 0)
                {
                    if (LOG.isDebugEnabled())
                        LOG.debug("Stalling processing, content available but no demand");
                    active = false;
                    stalled = true;
                    return;
                }
            }

            while (true)
            {
                if (dataInfo != null)
                {
                    if (dataInfo.frame.isEndStream())
                    {
                        receiver.responseSuccess(dataInfo.exchange);
                        // Return even if active, as reset() will be called later.
                        return;
                    }
                }

                try (AutoLock l = lock.lock())
                {
                    dataInfo = queue.poll();
                    if (LOG.isDebugEnabled())
                        LOG.debug("Processing content {}", dataInfo);
                    if (dataInfo == null)
                    {
                        active = false;
                        return;
                    }
                }


                ByteBuffer buffer = dataInfo.frame.getData();
                Callback callback = dataInfo.callback;
                if (buffer.hasRemaining())
                {
                    boolean proceed = receiver.responseContent(dataInfo.exchange, buffer, Callback.from(callback::succeeded, x -> fail(callback, x)));
                    if (!proceed)
                    {
                        // The call to responseContent() said we should
                        // stall, but another thread may have just resumed.
                        boolean stall = stall();
                        if (LOG.isDebugEnabled())
                            LOG.debug("Stalling({}) processing", stall);
                        if (stall)
                            return;
                    }
                }
                else
                {
                    callback.succeeded();
                }
            }
        }

        private boolean active(boolean resume)
        {
            try (AutoLock l = lock.lock())
            {
                if (active)
                {
                    // There is a thread in process(),
                    // but it may be about to exit, so
                    // remember "resume" to signal the
                    // processing thread to continue.
                    if (resume)
                        this.resume = true;
                    return true;
                }

                // If there is no demand (i.e. stalled
                // and not resuming) then don't process.
                if (stalled && !resume)
                    return true;

                // Start processing.
                active = true;
                stalled = false;
                return false;
            }
        }

        /**
         * Called when there is no demand, this method checks whether
         * the processing should really stop or it should continue.
         *
         * @return true to stop processing, false to continue processing
         */
        private boolean stall()
        {
            try (AutoLock l = lock.lock())
            {
                if (resume)
                {
                    // There was no demand, but another thread
                    // just demanded, continue processing.
                    resume = false;
                    return false;
                }

                // There is no demand, stop processing.
                active = false;
                stalled = true;
                return true;
            }
        }

        private void reset()
        {
            dataInfo = null;
            try (AutoLock l = lock.lock())
            {
                queue.clear();
                active = false;
                resume = false;
                stalled = false;
            }
        }

        private void fail(Callback callback, Throwable failure)
        {
            callback.failed(failure);
            receiver.responseFailure(failure);
        }

        private class DataInfo
        {
            private final HttpExchange exchange;
            private final DataFrame frame;
            private final Callback callback;

            private DataInfo(HttpExchange exchange, DataFrame frame, Callback callback)
            {
                this.exchange = exchange;
                this.frame = frame;
                this.callback = callback;
            }

            @Override
            public String toString()
            {
                return String.format("%s@%x[%s]", getClass().getSimpleName(), hashCode(), frame);
            }
        }
    }
}<|MERGE_RESOLUTION|>--- conflicted
+++ resolved
@@ -40,11 +40,8 @@
 import org.eclipse.jetty.http.HttpStatus;
 import org.eclipse.jetty.http.MetaData;
 import org.eclipse.jetty.http2.ErrorCode;
-<<<<<<< HEAD
 import org.eclipse.jetty.http2.HTTP2Channel;
 import org.eclipse.jetty.http2.IStream;
-=======
->>>>>>> 0dd8274f
 import org.eclipse.jetty.http2.api.Stream;
 import org.eclipse.jetty.http2.frames.DataFrame;
 import org.eclipse.jetty.http2.frames.HeadersFrame;
@@ -238,14 +235,6 @@
         callback.succeeded();
     }
 
-<<<<<<< HEAD
-    void onClosed(Stream stream)
-    {
-        getHttpChannel().onStreamClosed((IStream)stream);
-    }
-
-=======
->>>>>>> 0dd8274f
     private void notifyContent(HttpExchange exchange, DataFrame frame, Callback callback)
     {
         contentNotifier.offer(exchange, frame, callback);
