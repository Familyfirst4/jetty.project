<?xml version="1.0" encoding="UTF-8"?>
<project xmlns="http://maven.apache.org/POM/4.0.0" xmlns:xsi="http://www.w3.org/2001/XMLSchema-instance" xsi:schemaLocation="http://maven.apache.org/POM/4.0.0 http://maven.apache.org/xsd/maven-4.0.0.xsd">
  <parent>
    <groupId>org.eclipse.jetty.http2</groupId>
    <artifactId>http2-parent</artifactId>
    <version>10.0.0-SNAPSHOT</version>
  </parent>

  <modelVersion>4.0.0</modelVersion>
  <artifactId>http2-server</artifactId>
  <name>Jetty :: HTTP2 :: Server</name>

  <properties>
    <bundle-symbolic-name>${project.groupId}.server</bundle-symbolic-name>
    <manual.test.port>28888</manual.test.port>
  </properties>

<<<<<<< HEAD
  <build>
    <plugins>
      <plugin>
        <artifactId>maven-surefire-plugin</artifactId>
        <configuration>
          <argLine>
            @{argLine} ${jetty.surefire.argLine} --add-reads org.eclipse.jetty.http2.server=jetty.servlet.api --add-modules jetty.servlet.api
          </argLine>
        </configuration>
      </plugin>
      <plugin>
        <groupId>org.mortbay.jetty</groupId>
        <artifactId>h2spec-maven-plugin</artifactId>
        <configuration>
          <mainClass>org.eclipse.jetty.http2.server.H2SpecServer</mainClass>
          <skip>${skipTests}</skip>
          <junitPackage>org.eclipse.jetty.h2spec</junitPackage>
          <excludeSpecs>
            <excludeSpec>3.5 - Sends invalid connection preface</excludeSpec>
          </excludeSpecs>
        </configuration>
        <executions>
          <execution>
            <id>h2spec</id>
            <phase>test</phase>
            <goals>
              <goal>h2spec</goal>
            </goals>
          </execution>
        </executions>
      </plugin>
    </plugins>
  </build>
=======
>>>>>>> e6fb4c3a

  <dependencies>
    <dependency>
      <groupId>org.eclipse.jetty.http2</groupId>
      <artifactId>http2-common</artifactId>
      <version>${project.version}</version>
    </dependency>
    <dependency>
      <groupId>org.eclipse.jetty</groupId>
      <artifactId>jetty-server</artifactId>
      <version>${project.version}</version>
    </dependency>
    <dependency>
      <groupId>org.slf4j</groupId>
      <artifactId>slf4j-api</artifactId>
    </dependency>
    <dependency>
      <groupId>org.eclipse.jetty</groupId>
      <artifactId>jetty-servlet</artifactId>
      <version>${project.version}</version>
      <scope>test</scope>
    </dependency>
    <dependency>
      <groupId>org.eclipse.jetty</groupId>
      <artifactId>jetty-servlets</artifactId>
      <version>${project.version}</version>
      <scope>test</scope>
    </dependency>
    <dependency>
      <groupId>org.eclipse.jetty</groupId>
      <artifactId>jetty-alpn-server</artifactId>
      <version>${project.version}</version>
      <scope>test</scope>
    </dependency>
    <dependency>
      <groupId>org.eclipse.jetty</groupId>
      <artifactId>jetty-slf4j-impl</artifactId>
      <scope>test</scope>
    </dependency>
    <dependency>
      <groupId>org.eclipse.jetty.toolchain</groupId>
      <artifactId>jetty-test-helper</artifactId>
      <scope>test</scope>
    </dependency>
  </dependencies>

  <profiles>
    <profile>
      <id>run-spec-server</id>
      <build>
        <plugins>
          <plugin>
            <groupId>org.codehaus.mojo</groupId>
            <artifactId>exec-maven-plugin</artifactId>
            <executions>
              <execution>
                <id>spec-server-run</id>
                <phase>test</phase>
                <configuration>
                  <mainClass>org.eclipse.jetty.http2.server.H2SpecServer</mainClass>
                  <classpathScope>test</classpathScope>
                  <arguments>
                    <argument>${manual.test.port}</argument>
                  </arguments>
                </configuration>
                <goals>
                  <goal>java</goal>
                </goals>
              </execution>
            </executions>
          </plugin>
        </plugins>
      </build>
    </profile>
    <profile>
      <id>run-h2spec-in-docker</id>
      <activation>
        <file>
          <exists>/var/run/docker.sock</exists>
        </file>
      </activation>
      <build>
        <plugins>
          <plugin>
            <groupId>org.mortbay.jetty</groupId>
            <artifactId>h2spec-maven-plugin</artifactId>
            <configuration>
              <mainClass>org.eclipse.jetty.http2.server.H2SpecServer</mainClass>
              <skip>${skipTests}</skip>
              <junitPackage>org.eclipse.jetty.h2spec</junitPackage>
              <excludeSpecs>
                <excludeSpec>3.5 - Sends invalid connection preface</excludeSpec>
              </excludeSpecs>
            </configuration>
            <executions>
              <execution>
                <id>h2spec</id>
                <phase>test</phase>
                <goals>
                  <goal>h2spec</goal>
                </goals>
              </execution>
            </executions>
          </plugin>
        </plugins>
      </build>
    </profile>
  </profiles>

</project><|MERGE_RESOLUTION|>--- conflicted
+++ resolved
@@ -15,7 +15,6 @@
     <manual.test.port>28888</manual.test.port>
   </properties>
 
-<<<<<<< HEAD
   <build>
     <plugins>
       <plugin>
@@ -49,8 +48,6 @@
       </plugin>
     </plugins>
   </build>
-=======
->>>>>>> e6fb4c3a
 
   <dependencies>
     <dependency>
