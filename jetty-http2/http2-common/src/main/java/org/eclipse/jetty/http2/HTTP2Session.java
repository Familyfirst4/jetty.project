--- conflicted
+++ resolved
@@ -24,7 +24,6 @@
 import java.nio.charset.StandardCharsets;
 import java.util.ArrayDeque;
 import java.util.ArrayList;
-import java.util.Arrays;
 import java.util.Collection;
 import java.util.Collections;
 import java.util.List;
@@ -627,11 +626,14 @@
      */
     public IStream newLocalStream(HeadersFrame frameIn, HeadersFrame[] frameOut)
     {
-        int streamId = frameIn.getStreamId();
+        HeadersFrame frame = frameIn;
+        int streamId = frame.getStreamId();
         if (streamId <= 0)
+        {
             streamId = localStreamIds.getAndAdd(2);
-
-        HeadersFrame frame = streamCreator.prepareHeadersFrame(streamId, frameIn);
+            frame = frame.withStreamId(streamId);
+        }
+
         if (frameOut != null)
             frameOut[0] = frame;
 
@@ -759,7 +761,7 @@
 
     private void control(IStream stream, Callback callback, Frame frame)
     {
-        frames(stream, Collections.singletonList(frame), callback);
+        frames(stream, List.of(frame), callback);
     }
 
     @Override
@@ -1718,7 +1720,7 @@
 
         private void complete()
         {
-            frames(null, Arrays.asList(newGoAwayFrame(CloseState.CLOSED, ErrorCode.NO_ERROR.code, null), new DisconnectFrame()), Callback.NOOP);
+            frames(null, List.of(newGoAwayFrame(CloseState.CLOSED, ErrorCode.NO_ERROR.code, null), new DisconnectFrame()), Callback.NOOP);
         }
     }
 
@@ -1780,12 +1782,7 @@
             if (currentStreamId <= 0)
                 frame = frame.withStreamId(streamId);
 
-<<<<<<< HEAD
-            assignSlotAndFlush(slot, new ControlEntry(frame, null, callback));
-=======
-            slot.entries = Collections.singletonList(newEntry(frame, null, callback));
-            flush();
->>>>>>> f81bf7f9
+            assignSlotAndFlush(slot, newEntry(frame, null, callback));
             return streamId;
         }
 
@@ -1795,16 +1792,6 @@
             int currentStreamId = frameList.getStreamId();
             int streamId = reserveSlot(slot, currentStreamId);
 
-<<<<<<< HEAD
-            frame = prepareHeadersFrame(streamId, frame);
-
-            try
-            {
-                IStream stream = HTTP2Session.this.createLocalStream(streamId, (MetaData.Request)frame.getMetaData());
-                stream.setListener(listener);
-                stream.process(new PrefaceFrame(), Callback.NOOP);
-                assignSlotAndFlush(slot, new ControlEntry(frame, stream, new StreamPromiseCallback(promise, stream)));
-=======
             List<StreamFrame> frames = frameList.getFrames();
             if (currentStreamId <= 0)
             {
@@ -1815,24 +1802,23 @@
 
             try
             {
-                createLocalStream(slot, frames, promise, listener, streamId);
->>>>>>> f81bf7f9
+                HeadersFrame headersFrame = (HeadersFrame)frameList.getFrames().get(0);
+                IStream stream = HTTP2Session.this.createLocalStream(streamId, (MetaData.Request)headersFrame.getMetaData());
+                stream.setListener(listener);
+                stream.process(new PrefaceFrame(), Callback.NOOP);
+
+                int count = frames.size();
+                Callback streamCallback = new StreamPromiseCallback(promise, stream);
+                Callback callback = count == 1 ? streamCallback : new CountingCallback(streamCallback, count);
+                List<HTTP2Flusher.Entry> entries = frames.stream()
+                    .map(frame -> newEntry(frame, stream, callback))
+                    .collect(Collectors.toList());
+                assignSlotAndFlush(slot, entries);
             }
             catch (Throwable x)
             {
                 releaseSlotFlushAndFail(slot, promise, x);
             }
-        }
-
-        private HeadersFrame prepareHeadersFrame(int streamId, HeadersFrame frame)
-        {
-            if (frame.getStreamId() <= 0)
-            {
-                PriorityFrame priority = frame.getPriority();
-                priority = priority == null ? null : new PriorityFrame(streamId, priority.getParentStreamId(), priority.getWeight(), priority.isExclusive());
-                frame = new HeadersFrame(streamId, frame.getMetaData(), priority, frame.isEndStream());
-            }
-            return frame;
         }
 
         private void push(PushPromiseFrame frame, Promise<Stream> promise, Stream.Listener listener)
@@ -1843,25 +1829,14 @@
 
             try
             {
-<<<<<<< HEAD
                 IStream stream = HTTP2Session.this.createLocalStream(streamId, frame.getMetaData());
                 stream.setListener(listener);
-                assignSlotAndFlush(slot, new ControlEntry(frame, stream, new StreamPromiseCallback(promise, stream)));
-=======
-                createLocalStream(slot, Collections.singletonList(frame), promise, listener, streamId);
->>>>>>> f81bf7f9
+                assignSlotAndFlush(slot, newEntry(frame, stream, new StreamPromiseCallback(promise, stream)));
             }
             catch (Throwable x)
             {
                 releaseSlotFlushAndFail(slot, promise, x);
             }
-        }
-
-        private void assignSlotAndFlush(Slot slot, ControlEntry entry)
-        {
-            // Every time a slot entry is assigned, we must flush.
-            slot.entry = entry;
-            flush();
         }
 
         private int reserveSlot(Slot slot, int streamId)
@@ -1884,24 +1859,19 @@
             return streamId;
         }
 
-<<<<<<< HEAD
+        private void assignSlotAndFlush(Slot slot, HTTP2Flusher.Entry entry)
+        {
+            assignSlotAndFlush(slot, List.of(entry));
+        }
+
+        private void assignSlotAndFlush(Slot slot, List<HTTP2Flusher.Entry> entries)
+        {
+            // Every time a slot entry is assigned, we must flush.
+            slot.entries = entries;
+            flush();
+        }
+
         private void releaseSlotFlushAndFail(Slot slot, Promise<Stream> promise, Throwable x)
-=======
-        private void createLocalStream(Slot slot, List<StreamFrame> frames, Promise<Stream> promise, Stream.Listener listener, int streamId)
-        {
-            IStream stream = HTTP2Session.this.createLocalStream(streamId);
-            stream.setListener(listener);
-            int count = frames.size();
-            Callback streamCallback = new StreamPromiseCallback(promise, stream);
-            Callback callback = count == 1 ? streamCallback : new CountingCallback(streamCallback, count);
-            slot.entries = frames.stream()
-                .map(frame -> newEntry(frame, stream, callback))
-                .collect(Collectors.toList());
-            flush();
-        }
-
-        private void freeSlotAndFailPromise(Slot slot, Promise<Stream> promise, Throwable x)
->>>>>>> f81bf7f9
         {
             try (AutoLock l = lock.lock())
             {
@@ -1931,13 +1901,8 @@
             boolean queued = false;
             while (true)
             {
-<<<<<<< HEAD
-                ControlEntry entry;
+                List<HTTP2Flusher.Entry> entries;
                 try (AutoLock l = lock.lock())
-=======
-                List<HTTP2Flusher.Entry> entries;
-                synchronized (this)
->>>>>>> f81bf7f9
                 {
                     if (flushing == null)
                         flushing = thread;
@@ -1950,12 +1915,8 @@
                     if (entries == null)
                     {
                         flushing = null;
-<<<<<<< HEAD
-                        // No more slots or null entry, so we may iterate on the flusher.
+                        // No more slots or null entries, so we may iterate on the flusher.
                         break;
-=======
-                        break; // No more slots or null entries, so we may iterate on the flusher
->>>>>>> f81bf7f9
                     }
 
                     slots.poll();
