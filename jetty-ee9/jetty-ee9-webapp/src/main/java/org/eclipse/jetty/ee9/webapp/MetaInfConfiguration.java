//
// ========================================================================
// Copyright (c) 1995-2022 Mort Bay Consulting Pty Ltd and others.
//
// This program and the accompanying materials are made available under the
// terms of the Eclipse Public License v. 2.0 which is available at
// https://www.eclipse.org/legal/epl-2.0, or the Apache License, Version 2.0
// which is available at https://www.apache.org/licenses/LICENSE-2.0.
//
// SPDX-License-Identifier: EPL-2.0 OR Apache-2.0
// ========================================================================
//

package org.eclipse.jetty.ee9.webapp;

import java.io.File;
import java.io.IOException;
import java.net.JarURLConnection;
import java.net.URI;
import java.net.URISyntaxException;
import java.net.URL;
import java.net.URLClassLoader;
import java.nio.file.FileVisitResult;
import java.nio.file.Files;
import java.nio.file.Path;
import java.nio.file.SimpleFileVisitor;
import java.nio.file.attribute.BasicFileAttributes;
import java.util.ArrayList;
import java.util.Arrays;
import java.util.Collection;
import java.util.Collections;
import java.util.Comparator;
import java.util.Enumeration;
import java.util.HashMap;
import java.util.HashSet;
import java.util.List;
import java.util.Locale;
import java.util.Map;
import java.util.Set;
import java.util.concurrent.ConcurrentHashMap;
import java.util.jar.JarEntry;
import java.util.jar.JarFile;
import java.util.stream.Collectors;

<<<<<<< HEAD
import org.eclipse.jetty.util.IO;
=======
import org.eclipse.jetty.server.Server;
>>>>>>> ea5bedf0
import org.eclipse.jetty.util.PatternMatcher;
import org.eclipse.jetty.util.StringUtil;
import org.eclipse.jetty.util.resource.EmptyResource;
import org.eclipse.jetty.util.resource.Resource;
import org.eclipse.jetty.util.resource.ResourceCollection;
import org.slf4j.Logger;
import org.slf4j.LoggerFactory;

/**
 * MetaInfConfiguration
 * <p>
 *
 * Scan META-INF of jars to find:
 * <ul>
 * <li>tlds</li>
 * <li>web-fragment.xml</li>
 * <li>resources</li>
 * </ul>
 *
 * The jars which are scanned are:
 * <ol>
 * <li>those from the container classpath whose pattern matched the WebInfConfiguration.CONTAINER_JAR_PATTERN</li>
 * <li>those from WEB-INF/lib</li>
 * </ol>
 */
public class MetaInfConfiguration extends AbstractConfiguration
{
    private static final Logger LOG = LoggerFactory.getLogger(MetaInfConfiguration.class);

    public static final String USE_CONTAINER_METAINF_CACHE = "org.eclipse.jetty.metainf.useCache";
    public static final boolean DEFAULT_USE_CONTAINER_METAINF_CACHE = true;
    public static final String CACHED_CONTAINER_TLDS = "org.eclipse.jetty.tlds.cache";
    public static final String CACHED_CONTAINER_FRAGMENTS = FragmentConfiguration.FRAGMENT_RESOURCES + ".cache";
    public static final String CACHED_CONTAINER_RESOURCES = "org.eclipse.jetty.resources.cache";
    public static final String METAINF_TLDS = "org.eclipse.jetty.tlds";
    public static final String METAINF_FRAGMENTS = FragmentConfiguration.FRAGMENT_RESOURCES;
    public static final String METAINF_RESOURCES = "org.eclipse.jetty.resources";
    public static final String CONTAINER_JAR_PATTERN = "org.eclipse.jetty.server.webapp.ContainerIncludeJarPattern";
    public static final String WEBINF_JAR_PATTERN = "org.eclipse.jetty.server.webapp.WebInfIncludeJarPattern";
    public static final List<String> __allScanTypes = (List<String>)Arrays.asList(METAINF_TLDS, METAINF_RESOURCES, METAINF_FRAGMENTS);

    /**
     * ContainerPathNameMatcher
     *
     * Matches names of jars on the container classpath
     * against a pattern. If no pattern is specified, no
     * jars match.
     */
    public class ContainerPathNameMatcher extends PatternMatcher
    {
        protected final WebAppContext _context;
        protected final String _pattern;

        public ContainerPathNameMatcher(WebAppContext context, String pattern)
        {
            if (context == null)
                throw new IllegalArgumentException("Context null");
            _context = context;
            _pattern = pattern;
        }

        public void match(List<URI> uris) throws Exception
        {
            if (uris == null)
                return;
            match(_pattern, uris.toArray(new URI[uris.size()]), false);
        }

        @Override
        public void matched(URI uri) throws Exception
        {
            _context.getMetaData().addContainerResource(Resource.newResource(uri));
        }
    }

    /**
     * WebAppPathNameMatcher
     *
     * Matches names of jars or dirs on the webapp classpath
     * against a pattern. If there is no pattern, all jars or dirs
     * will match.
     */
    public class WebAppPathNameMatcher extends PatternMatcher
    {
        protected final WebAppContext _context;
        protected final String _pattern;

        public WebAppPathNameMatcher(WebAppContext context, String pattern)
        {
            if (context == null)
                throw new IllegalArgumentException("Context null");
            _context = context;
            _pattern = pattern;
        }

        public void match(List<URI> uris)
            throws Exception
        {
            match(_pattern, uris.toArray(new URI[uris.size()]), true);
        }

        @Override
        public void matched(URI uri) throws Exception
        {
            _context.getMetaData().addWebInfResource(Resource.newResource(uri));
        }
    }

    /**
     * If set, to a list of URLs, these resources are added to the context
     * resource base as a resource collection.
     */
    public static final String RESOURCE_DIRS = "org.eclipse.jetty.resources";

    public MetaInfConfiguration()
    {
        addDependencies(WebXmlConfiguration.class);
    }

    @Override
    public void preConfigure(final WebAppContext context) throws Exception
    {
        //find container jars/modules and select which ones to scan
        findAndFilterContainerPaths(context);

        //find web-app jars and select which ones to scan
        findAndFilterWebAppPaths(context);

        //No pattern to appy to classes, just add to metadata
        context.getMetaData().setWebInfClassesResources(findClassDirs(context));

        scanJars(context);
    }

    /**
     * Find jars and directories that are on the container's classpath
     * and apply an optional filter. The filter is a pattern applied to the
     * full jar or directory names. If there is no pattern, then no jar
     * or dir is considered to match.
     *
     * Those jars that do match will be later examined for META-INF
     * information and annotations.
     *
     * To find them, examine the classloaders in the hierarchy above the
     * webapp classloader that are URLClassLoaders. For jdk-9 we also
     * look at the java.class.path, and the jdk.module.path.
     *
     * @param context the WebAppContext being deployed
     */
    public void findAndFilterContainerPaths(final WebAppContext context) throws Exception
    {
        String pattern = (String)context.getAttribute(CONTAINER_JAR_PATTERN);
        if (StringUtil.isBlank(pattern))
            return; // TODO review if this short cut will allow later code simplifications

        // Apply an initial name filter to the jars to select which will be eventually
        // scanned for META-INF info and annotations. The filter is based on inclusion patterns.
        ContainerPathNameMatcher containerPathNameMatcher = new ContainerPathNameMatcher(context, pattern);
        List<URI> containerUris = getAllContainerJars(context);

        if (LOG.isDebugEnabled())
            LOG.debug("Matching container urls {}", containerUris);
        containerPathNameMatcher.match(containerUris);

        // When running on jvm 9 or above, we we won't be able to look at the application
        // classloader to extract urls, so we need to examine the classpath instead.
        String classPath = System.getProperty("java.class.path");
        if (classPath != null)
        {
            List<URI> cpUris = new ArrayList<>();
            String[] entries = classPath.split(File.pathSeparator);
            for (String entry : entries)
            {
                File f = new File(entry);
                cpUris.add(f.toURI());
            }
            if (LOG.isDebugEnabled())
                LOG.debug("Matching java.class.path {}", cpUris);
            containerPathNameMatcher.match(cpUris);
        }

        // We also need to examine the module path.
        // TODO need to consider the jdk.module.upgrade.path - how to resolve
        // which modules will be actually used. If its possible, it can
        // only be attempted in jetty-10 with jdk-9 specific apis.
        String modulePath = System.getProperty("jdk.module.path");
        if (modulePath != null)
        {
            List<URI> moduleUris = new ArrayList<>();
            String[] entries = modulePath.split(File.pathSeparator);
            for (String entry : entries)
            {
                File file = new File(entry);
                if (file.isDirectory())
                {
                    File[] files = file.listFiles();
                    if (files != null)
                    {
                        for (File f : files)
                        {
                            moduleUris.add(f.toURI());
                        }
                    }
                }
                else
                {
                    moduleUris.add(file.toURI());
                }
            }
            if (LOG.isDebugEnabled())
                LOG.debug("Matching jdk.module.path {}", moduleUris);
            containerPathNameMatcher.match(moduleUris);
        }

        if (LOG.isDebugEnabled())
            LOG.debug("Container paths selected:{}", context.getMetaData().getContainerResources());
    }

    /**
     * Finds the jars that are either physically or virtually in
     * WEB-INF/lib, and applies an optional filter to their full
     * pathnames.
     *
     * The filter selects which jars will later be examined for META-INF
     * information and annotations. If there is no pattern, then
     * all jars are considered selected.
     *
     * @param context the WebAppContext being deployed
     */
    public void findAndFilterWebAppPaths(WebAppContext context)
        throws Exception
    {
        //Apply filter to WEB-INF/lib jars
        WebAppPathNameMatcher matcher = new WebAppPathNameMatcher(context, (String)context.getAttribute(WEBINF_JAR_PATTERN));

        List<Resource> jars = findJars(context);

        //Convert to uris for matching
        if (jars != null)
        {
            List<URI> uris = new ArrayList<>();
            int i = 0;
            for (Resource r : jars)
            {
                uris.add(r.getURI());
            }
            matcher.match(uris);
        }
    }

    protected List<URI> getAllContainerJars(final WebAppContext context) throws URISyntaxException
    {
        List<URI> uris = new ArrayList<>();
        ClassLoader loader = MetaInfConfiguration.class.getClassLoader();
        while (loader != null)
        {
            if (loader instanceof URLClassLoader)
            {
                URL[] urls = ((URLClassLoader)loader).getURLs();
                if (urls != null)
                {
                    for (URL url : urls)
                        uris.add(new URI(url.toString().replaceAll(" ", "%20")));
                }
            }
            loader = loader.getParent();
        }
        return uris;
    }

    @Override
    public void configure(WebAppContext context) throws Exception
    {

        // Look for extra resource
        @SuppressWarnings("unchecked")
        Set<Resource> resources = (Set<Resource>)context.getAttribute(RESOURCE_DIRS);
        if (resources != null && !resources.isEmpty())
        {
            Resource[] collection = new Resource[resources.size() + 1];
            int i = 0;
            collection[i++] = context.getBaseResource();
            for (Resource resource : resources)
            {
                collection[i++] = resource;
            }
            context.setBaseResource(new ResourceCollection(collection));
        }
    }

    protected void scanJars(WebAppContext context) throws Exception
    {
        boolean useContainerCache = DEFAULT_USE_CONTAINER_METAINF_CACHE;
        if (context.getServer() != null)
        {
            Boolean attr = (Boolean)context.getServer().getAttribute(USE_CONTAINER_METAINF_CACHE);
            if (attr != null)
                useContainerCache = attr.booleanValue();
        }

        if (LOG.isDebugEnabled())
            LOG.debug("{} = {}", USE_CONTAINER_METAINF_CACHE, useContainerCache);

        //pre-emptively create empty lists for tlds, fragments and resources as context attributes
        //this signals that this class has been called. This differentiates the case where this class
        //has been called but finds no META-INF data from the case where this class was never called
        if (context.getAttribute(METAINF_TLDS) == null)
            context.setAttribute(METAINF_TLDS, new HashSet<URL>());
        if (context.getAttribute(METAINF_RESOURCES) == null)
            context.setAttribute(METAINF_RESOURCES, new HashSet<Resource>());
        if (context.getAttribute(METAINF_FRAGMENTS) == null)
            context.setAttribute(METAINF_FRAGMENTS, new HashMap<Resource, Resource>());

        //always scan everything from the container's classpath
        scanJars(context, context.getMetaData().getContainerResources(), useContainerCache, __allScanTypes);
        //only look for fragments if web.xml is not metadata complete, or it version 3.0 or greater
        List<String> scanTypes = new ArrayList<>(__allScanTypes);
        if (context.getMetaData().isMetaDataComplete() || (context.getServletContext().getEffectiveMajorVersion() < 3) && !context.isConfigurationDiscovered())
            scanTypes.remove(METAINF_FRAGMENTS);
        scanJars(context, context.getMetaData().getWebInfResources(false), false, scanTypes);
    }

    /**
     * For backwards compatibility. This method will always scan for all types of data.
     *
     * @param context the context for the scan
     * @param jars the jars to scan
     * @param useCaches if true, the scanned info is cached
     * @throws Exception if unable to scan the jars
     */
    public void scanJars(final WebAppContext context, Collection<Resource> jars, boolean useCaches)
        throws Exception
    {
        scanJars(context, jars, useCaches, __allScanTypes);
    }

    /**
     * Look into the jars to discover info in META-INF. If useCaches == true, then we will
     * cache the info discovered indexed by the jar in which it was discovered: this speeds
     * up subsequent context deployments.
     *
     * @param context the context for the scan
     * @param jars the jars resources to scan
     * @param useCaches if true, cache the info discovered
     * @param scanTypes the type of things to look for in the jars
     * @throws Exception if unable to scan the jars
     */
    public void scanJars(final WebAppContext context, Collection<Resource> jars, boolean useCaches, List<String> scanTypes)
        throws Exception
    {
        ConcurrentHashMap<Resource, Resource> metaInfResourceCache = null;
        ConcurrentHashMap<Resource, Resource> metaInfFragmentCache = null;
        ConcurrentHashMap<Resource, Collection<URL>> metaInfTldCache = null;
        if (useCaches)
        {
            metaInfResourceCache = (ConcurrentHashMap<Resource, Resource>)context.getServer().getAttribute(CACHED_CONTAINER_RESOURCES);
            if (metaInfResourceCache == null)
            {
                metaInfResourceCache = new ConcurrentHashMap<Resource, Resource>();
                context.getServer().setAttribute(CACHED_CONTAINER_RESOURCES, metaInfResourceCache);
            }
            metaInfFragmentCache = (ConcurrentHashMap<Resource, Resource>)context.getServer().getAttribute(CACHED_CONTAINER_FRAGMENTS);
            if (metaInfFragmentCache == null)
            {
                metaInfFragmentCache = new ConcurrentHashMap<Resource, Resource>();
                context.getServer().setAttribute(CACHED_CONTAINER_FRAGMENTS, metaInfFragmentCache);
            }
            metaInfTldCache = (ConcurrentHashMap<Resource, Collection<URL>>)context.getServer().getAttribute(CACHED_CONTAINER_TLDS);
            if (metaInfTldCache == null)
            {
                metaInfTldCache = new ConcurrentHashMap<Resource, Collection<URL>>();
                context.getServer().setAttribute(CACHED_CONTAINER_TLDS, metaInfTldCache);
            }
        }

        //Scan jars for META-INF information
        if (jars != null)
        {
            for (Resource r : jars)
            {
                if (scanTypes.contains(METAINF_RESOURCES))
                    scanForResources(context, r, metaInfResourceCache);
                if (scanTypes.contains(METAINF_FRAGMENTS))
                    scanForFragment(context, r, metaInfFragmentCache);
                if (scanTypes.contains(METAINF_TLDS))
                    scanForTlds(context, r, metaInfTldCache);
            }
        }
    }

    /**
     * Scan for META-INF/resources dir in the given jar.
     *
     * @param context the context for the scan
     * @param target the target resource to scan for
     * @param cache the resource cache
     * @throws Exception if unable to scan for resources
     */
    public void scanForResources(WebAppContext context, Resource target, ConcurrentHashMap<Resource, Resource> cache)
        throws Exception
    {
        Resource resourcesDir = null;
        if (cache != null && cache.containsKey(target))
        {
            resourcesDir = cache.get(target);
            if (resourcesDir == EmptyResource.INSTANCE)
            {
                if (LOG.isDebugEnabled())
                    LOG.debug("{} cached as containing no META-INF/resources", target);
                return;
            }
            else if (LOG.isDebugEnabled())
                LOG.debug("{} META-INF/resources found in cache ", target);
        }
        else
        {
            //not using caches or not in the cache so check for the resources dir
            if (LOG.isDebugEnabled())
                LOG.debug("{} META-INF/resources checked", target);
            if (target.isDirectory())
            {
                //TODO think  how to handle an unpacked jar file (eg for osgi)
                resourcesDir = target.resolve("/META-INF/resources");
            }
            else
            {
                //Resource represents a packed jar
                URI uri = target.getURI();
                resourcesDir = Resource.newResource(uriJarPrefix(uri, "!/META-INF/resources"));
            }

            if (!resourcesDir.exists() || !resourcesDir.isDirectory())
            {
                resourcesDir = EmptyResource.INSTANCE;
            }

            if (cache != null)
            {
                Resource old = cache.putIfAbsent(target, resourcesDir);
                if (old != null)
                    resourcesDir = old;
                else if (LOG.isDebugEnabled())
                    LOG.debug("{} META-INF/resources cache updated", target);
            }

            if (resourcesDir == EmptyResource.INSTANCE)
            {
                return;
            }
        }

        //add it to the meta inf resources for this context
        Set<Resource> dirs = (Set<Resource>)context.getAttribute(METAINF_RESOURCES);
        if (dirs == null)
        {
            dirs = new HashSet<Resource>();
            context.setAttribute(METAINF_RESOURCES, dirs);
        }
        if (LOG.isDebugEnabled())
            LOG.debug("{} added to context", resourcesDir);

        dirs.add(resourcesDir);
    }

    /**
     * Scan for META-INF/web-fragment.xml file in the given jar.
     *
     * @param context the context for the scan
     * @param jar the jar resource to scan for fragements in
     * @param cache the resource cache
     * @throws Exception if unable to scan for fragments
     */
    public void scanForFragment(WebAppContext context, Resource jar, ConcurrentHashMap<Resource, Resource> cache)
        throws Exception
    {
        Resource webFrag = null;
        if (cache != null && cache.containsKey(jar))
        {
            webFrag = cache.get(jar);
            if (webFrag == EmptyResource.INSTANCE)
            {
                if (LOG.isDebugEnabled())
                    LOG.debug("{} cached as containing no META-INF/web-fragment.xml", jar);
                return;
            }
            else if (LOG.isDebugEnabled())
                LOG.debug("{} META-INF/web-fragment.xml found in cache ", jar);
        }
        else
        {
            //not using caches or not in the cache so check for the web-fragment.xml
            if (LOG.isDebugEnabled())
                LOG.debug("{} META-INF/web-fragment.xml checked", jar);
            if (jar.isDirectory())
            {
                webFrag = Resource.newResource(jar.getPath().resolve("META-INF/web-fragment.xml"));
            }
            else
            {
                URI uri = jar.getURI();
                webFrag = Resource.newResource(uriJarPrefix(uri, "!/META-INF/web-fragment.xml"));
            }
            if (!webFrag.exists() || webFrag.isDirectory())
            {
                webFrag = EmptyResource.INSTANCE;
            }

            if (cache != null)
            {
                //web-fragment.xml doesn't exist: put token in cache to signal we've seen the jar               
                Resource old = cache.putIfAbsent(jar, webFrag);
                if (old != null)
                    webFrag = old;
                else if (LOG.isDebugEnabled())
                    LOG.debug("{} META-INF/web-fragment.xml cache updated", jar);
            }

            if (webFrag == EmptyResource.INSTANCE)
                return;
        }

        Map<Resource, Resource> fragments = (Map<Resource, Resource>)context.getAttribute(METAINF_FRAGMENTS);
        if (fragments == null)
        {
            fragments = new HashMap<Resource, Resource>();
            context.setAttribute(METAINF_FRAGMENTS, fragments);
        }
        fragments.put(jar, webFrag);
        if (LOG.isDebugEnabled())
            LOG.debug("{} added to context", webFrag);
    }

    /**
     * Discover META-INF/*.tld files in the given jar
     *
     * @param context the context for the scan
     * @param jar the jar resources to scan tlds for
     * @param cache the resource cache
     * @throws Exception if unable to scan for tlds
     */
    public void scanForTlds(WebAppContext context, Resource jar, ConcurrentHashMap<Resource, Collection<URL>> cache)
        throws Exception
    {
        Collection<URL> tlds = null;

        if (cache != null && cache.containsKey(jar))
        {
            Collection<URL> tmp = cache.get(jar);
            if (tmp.isEmpty())
            {
                if (LOG.isDebugEnabled())
                    LOG.debug("{} cached as containing no tlds", jar);
                return;
            }
            else
            {
                tlds = tmp;
                if (LOG.isDebugEnabled())
                    LOG.debug("{} tlds found in cache ", jar);
            }
        }
        else
        {
            //not using caches or not in the cache so find all tlds
            tlds = new HashSet<URL>();
            if (jar.isDirectory())
            {
                tlds.addAll(getTlds(jar.getPath()));
            }
            else
            {
                URI uri = jar.getURI();
                tlds.addAll(getTlds(uri));
            }

            if (cache != null)
            {
                if (LOG.isDebugEnabled())
                    LOG.debug("{} tld cache updated", jar);
                Collection<URL> old = (Collection<URL>)cache.putIfAbsent(jar, tlds);
                if (old != null)
                    tlds = old;
            }

            if (tlds.isEmpty())
                return;
        }

        Collection<URL> metaInfTlds = (Collection<URL>)context.getAttribute(METAINF_TLDS);
        if (metaInfTlds == null)
        {
            metaInfTlds = new HashSet<URL>();
            context.setAttribute(METAINF_TLDS, metaInfTlds);
        }
        metaInfTlds.addAll(tlds);
        if (LOG.isDebugEnabled())
            LOG.debug("tlds added to context");
    }

    @Override
    public void postConfigure(WebAppContext context) throws Exception
    {
        context.setAttribute(METAINF_RESOURCES, null);

        context.setAttribute(METAINF_FRAGMENTS, null);

        context.setAttribute(METAINF_TLDS, null);
    }

    /**
     * Find all .tld files in all subdirs of the given dir.
     *
     * @param dir the directory to scan
     * @return the list of tlds found
     * @throws IOException if unable to scan the directory
     */
    public Collection<URL> getTlds(Path dir) throws IOException
    {
        if (dir == null || !Files.isDirectory(dir))
            return Collections.emptySet();

        HashSet<URL> tlds = new HashSet<URL>();

        Files.walkFileTree(dir, new SimpleFileVisitor<>()
        {
            @Override
            public FileVisitResult preVisitDirectory(Path dir, BasicFileAttributes attrs) throws IOException
            {
                tlds.addAll(getTlds(dir));
                return FileVisitResult.SKIP_SUBTREE;
            }

            @Override
            public FileVisitResult visitFile(Path f, BasicFileAttributes attrs) throws IOException
            {
                String name = f.normalize().toString();
                if (name.contains("META-INF") && name.endsWith(".tld"))
                    tlds.add(f.toUri().toURL());
                return FileVisitResult.CONTINUE;
            }
        });
        return tlds;
    }

    /**
     * Find all .tld files in the given jar.
     *
     * @param uri the uri to jar file
     * @return the collection of tlds as url references
     * @throws IOException if unable to scan the jar file
     */
    public Collection<URL> getTlds(URI uri) throws IOException
    {
        HashSet<URL> tlds = new HashSet<URL>();

        String jarUri = uriJarPrefix(uri, "!/");
        URL url = new URL(jarUri);
        JarURLConnection jarConn = (JarURLConnection)url.openConnection();
        jarConn.setUseCaches(Resource.getDefaultUseCaches());
        JarFile jarFile = jarConn.getJarFile();
        Enumeration<JarEntry> entries = jarFile.entries();
        while (entries.hasMoreElements())
        {
            JarEntry e = entries.nextElement();
            String name = e.getName();
            if (name.startsWith("META-INF") && name.endsWith(".tld"))
            {
                tlds.add(new URL(jarUri + name));
            }
        }
        if (!Resource.getDefaultUseCaches())
            jarFile.close();
        return tlds;
    }

    protected List<Resource> findClassDirs(WebAppContext context)
        throws Exception
    {
        if (context == null)
            return null;

        List<Resource> classDirs = new ArrayList<Resource>();

        Resource webInfClasses = findWebInfClassesDir(context);
        if (webInfClasses != null)
            classDirs.add(webInfClasses);
        List<Resource> extraClassDirs = findExtraClasspathDirs(context);
        if (extraClassDirs != null)
            classDirs.addAll(extraClassDirs);

        return classDirs;
    }

    /**
     * Look for jars that should be treated as if they are in WEB-INF/lib
     *
     * @param context the context to find the jars in
     * @return the list of jar resources found within context
     * @throws Exception if unable to find the jars
     */
    protected List<Resource> findJars(WebAppContext context)
        throws Exception
    {
        List<Resource> jarResources = new ArrayList<Resource>();
        List<Resource> webInfLibJars = findWebInfLibJars(context);
        if (webInfLibJars != null)
            jarResources.addAll(webInfLibJars);
        List<Resource> extraClasspathJars = findExtraClasspathJars(context);
        if (extraClasspathJars != null)
            jarResources.addAll(extraClasspathJars);
        return jarResources;
    }

    /**
     * Look for jars in <code>WEB-INF/lib</code>
     *
     * @param context the context to find the lib jars in
     * @return the list of jars as {@link Resource}
     * @throws Exception if unable to scan for lib jars
     */
    protected List<Resource> findWebInfLibJars(WebAppContext context)
        throws Exception
    {
        Resource webInf = context.getWebInf();
        if (webInf == null || !webInf.exists())
            return null;

        List<Resource> jarResources = new ArrayList<Resource>();
        Resource webInfLib = webInf.resolve("/lib");
        if (webInfLib.exists() && webInfLib.isDirectory())
        {
            List<String> files = webInfLib.list();
            if (files != null)
            {
                files.sort(Comparator.naturalOrder());
            }
            for (int f = 0; files != null && f < files.size(); f++)
            {
                try
                {
                    Resource file = webInfLib.resolve(files.get(f));
                    String fnlc = file.getName().toLowerCase(Locale.ENGLISH);
                    int dot = fnlc.lastIndexOf('.');
                    String extension = (dot < 0 ? null : fnlc.substring(dot));
                    if (extension != null && (extension.equals(".jar") || extension.equals(".zip")))
                    {
                        jarResources.add(file);
                    }
                }
                catch (Exception ex)
                {
                    LOG.warn("Unable to load WEB-INF file {}", files.get(f), ex);
                }
            }
        }
        return jarResources;
    }

    /**
     * Get jars from WebAppContext.getExtraClasspath as resources
     *
     * @param context the context to find extra classpath jars in
     * @return the list of Resources with the extra classpath, or null if not found
     * @throws Exception if unable to resolve the extra classpath jars
     */
    protected List<Resource> findExtraClasspathJars(WebAppContext context)
        throws Exception
    {
        if (context == null || context.getExtraClasspath() == null)
            return null;

        return context.getExtraClasspath()
            .stream()
            .filter(this::isFileSupported)
            .collect(Collectors.toList());
    }

    /**
     * Get <code>WEB-INF/classes</code> dir
     *
     * @param context the context to look for the <code>WEB-INF/classes</code> directory
     * @return the Resource for the <code>WEB-INF/classes</code> directory
     * @throws Exception if unable to find the <code>WEB-INF/classes</code> directory
     */
    protected Resource findWebInfClassesDir(WebAppContext context)
        throws Exception
    {
        if (context == null)
            return null;

        Resource webInf = context.getWebInf();

        // Find WEB-INF/classes
        if (webInf != null && webInf.isDirectory())
        {
            // Look for classes directory
            Resource classes = webInf.resolve("classes/");
            if (classes.exists())
                return classes;
        }
        return null;
    }

    /**
     * Get class dirs from WebAppContext.getExtraClasspath as resources
     *
     * @param context the context to look for extra classpaths in
     * @return the list of Resources to the extra classpath
     * @throws Exception if unable to resolve the extra classpath resources
     */
    protected List<Resource> findExtraClasspathDirs(WebAppContext context)
        throws Exception
    {
        if (context == null || context.getExtraClasspath() == null)
            return null;

        return context.getExtraClasspath()
            .stream()
            .filter(Resource::isDirectory)
            .collect(Collectors.toList());
    }

    private String uriJarPrefix(URI uri, String suffix)
    {
        String uriString = uri.toString();
        if (uriString.startsWith("jar:"))
        {
            return uriString + suffix;
        }
        else
        {
            return "jar:" + uriString + suffix;
        }
    }

    private boolean isFileSupported(Resource resource)
    {
        try
        {
            if (resource.isDirectory())
                return false;

            if (resource.getPath() == null)
                return false;
        }
        catch (Throwable t)
        {
            if (LOG.isDebugEnabled())
                LOG.debug("Bad Resource reference: {}", resource, t);
            return false;
        }

        String filenameLowercase = resource.getName().toLowerCase(Locale.ENGLISH);
        int dot = filenameLowercase.lastIndexOf('.');
        String extension = (dot < 0 ? null : filenameLowercase.substring(dot));
        return (extension != null && (extension.equals(".jar") || extension.equals(".zip")));
    }
}<|MERGE_RESOLUTION|>--- conflicted
+++ resolved
@@ -42,14 +42,10 @@
 import java.util.jar.JarFile;
 import java.util.stream.Collectors;
 
-<<<<<<< HEAD
-import org.eclipse.jetty.util.IO;
-=======
-import org.eclipse.jetty.server.Server;
->>>>>>> ea5bedf0
 import org.eclipse.jetty.util.PatternMatcher;
 import org.eclipse.jetty.util.StringUtil;
 import org.eclipse.jetty.util.resource.EmptyResource;
+import org.eclipse.jetty.util.resource.PoolingPathResource;
 import org.eclipse.jetty.util.resource.Resource;
 import org.eclipse.jetty.util.resource.ResourceCollection;
 import org.slf4j.Logger;
@@ -475,7 +471,8 @@
             {
                 //Resource represents a packed jar
                 URI uri = target.getURI();
-                resourcesDir = Resource.newResource(uriJarPrefix(uri, "!/META-INF/resources"));
+                PoolingPathResource.Mount mount = Resource.newJarResource(uriJarPrefix(uri, "!/META-INF/resources"));
+                resourcesDir = mount.newResource();
             }
 
             if (!resourcesDir.exists() || !resourcesDir.isDirectory())
@@ -702,8 +699,8 @@
     {
         HashSet<URL> tlds = new HashSet<URL>();
 
-        String jarUri = uriJarPrefix(uri, "!/");
-        URL url = new URL(jarUri);
+        URI jarUri = uriJarPrefix(uri, "!/");
+        URL url = jarUri.toURL();
         JarURLConnection jarConn = (JarURLConnection)url.openConnection();
         jarConn.setUseCaches(Resource.getDefaultUseCaches());
         JarFile jarFile = jarConn.getJarFile();
@@ -869,16 +866,16 @@
             .collect(Collectors.toList());
     }
 
-    private String uriJarPrefix(URI uri, String suffix)
+    private URI uriJarPrefix(URI uri, String suffix)
     {
         String uriString = uri.toString();
         if (uriString.startsWith("jar:"))
         {
-            return uriString + suffix;
+            return URI.create(uriString + suffix);
         }
         else
         {
-            return "jar:" + uriString + suffix;
+            return URI.create("jar:" + uriString + suffix);
         }
     }
 
