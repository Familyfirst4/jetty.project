//
//  ========================================================================
//  Copyright (c) 1995-2013 Mort Bay Consulting Pty. Ltd.
//  ------------------------------------------------------------------------
//  All rights reserved. This program and the accompanying materials
//  are made available under the terms of the Eclipse Public License v1.0
//  and Apache License v2.0 which accompanies this distribution.
//
//      The Eclipse Public License is available at
//      http://www.eclipse.org/legal/epl-v10.html
//
//      The Apache License v2.0 is available at
//      http://www.opensource.org/licenses/apache2.0.php
//
//  You may elect to redistribute this code under either of these licenses.
//  ========================================================================
//

package org.eclipse.jetty.server;

import java.io.IOException;
import java.io.InputStream;
import java.nio.ByteBuffer;
import java.nio.channels.ReadableByteChannel;
import java.nio.channels.WritePendingException;
import java.util.concurrent.atomic.AtomicReference;
import javax.servlet.RequestDispatcher;
import javax.servlet.ServletOutputStream;
import javax.servlet.ServletRequest;
import javax.servlet.ServletResponse;
import javax.servlet.WriteListener;

import org.eclipse.jetty.http.HttpContent;
import org.eclipse.jetty.io.EofException;
import org.eclipse.jetty.util.BlockingCallback;
import org.eclipse.jetty.util.BufferUtil;
import org.eclipse.jetty.util.Callback;
import org.eclipse.jetty.util.IteratingCallback;
import org.eclipse.jetty.util.IteratingNestedCallback;
import org.eclipse.jetty.util.log.Log;
import org.eclipse.jetty.util.log.Logger;

/**
 * <p>{@link HttpOutput} implements {@link ServletOutputStream}
 * as required by the Servlet specification.</p>
 * <p>{@link HttpOutput} buffers content written by the application until a
 * further write will overflow the buffer, at which point it triggers a commit
 * of the response.</p>
 * <p>{@link HttpOutput} can be closed and reopened, to allow requests included
 * via {@link RequestDispatcher#include(ServletRequest, ServletResponse)} to
 * close the stream, to be reopened after the inclusion ends.</p>
 */
public class HttpOutput extends ServletOutputStream implements Runnable
{
    private static Logger LOG = Log.getLogger(HttpOutput.class);
    private final HttpChannel<?> _channel;
    private long _written;
    private ByteBuffer _aggregate;
    private int _bufferSize;
    private int _commitSize;
    private WriteListener _writeListener;
    private volatile Throwable _onError;

    /*
ACTION             OPEN       ASYNC      READY      PENDING       UNREADY
-------------------------------------------------------------------------------
setWriteListener() READY->owp ise        ise        ise           ise
write()            OPEN       ise        PENDING    wpe           wpe
flush()            OPEN       ise        PENDING    wpe           wpe
isReady()          OPEN:true  READY:true READY:true UNREADY:false UNREADY:false
write completed    -          -          -          ASYNC         READY->owp

     */
    enum State { OPEN, ASYNC, READY, PENDING, UNREADY, CLOSED }
    private final AtomicReference<State> _state=new AtomicReference<>(State.OPEN);



    public HttpOutput(HttpChannel<?> channel)
    {
        _channel = channel;
        _bufferSize = _channel.getHttpConfiguration().getOutputBufferSize();
        _commitSize=_bufferSize/4;
    }

    public boolean isWritten()
    {
        return _written > 0;
    }

    public long getWritten()
    {
        return _written;
    }

    public void reset()
    {
        _written = 0;
        reopen();
    }

    public void reopen()
    {
        _state.set(State.OPEN);
    }

    public boolean isAllContentWritten()
    {
        return _channel.getResponse().isAllContentWritten(_written);
    }

    @Override
    public void close()
    {
        State state=_state.get();
        while(state!=State.CLOSED)
        {
            if (_state.compareAndSet(state,State.CLOSED))
            {
                try
                {
                    if (BufferUtil.hasContent(_aggregate))
                        _channel.write(_aggregate, !_channel.getResponse().isIncluding());
                    else
                        _channel.write(BufferUtil.EMPTY_BUFFER, !_channel.getResponse().isIncluding());
                }
                catch(IOException e)
                {
                    LOG.debug(e);
                    _channel.failed();
                }
                releaseBuffer();
                return;
            }
            state=_state.get();
        }
    }

    /* Called to indicated that the output is already closed and the state needs to be updated to match */
    void closed()
    {
        State state=_state.get();
        while(state!=State.CLOSED)
        {
            if (_state.compareAndSet(state,State.CLOSED))
            {
                try
                {
                    _channel.getResponse().closeOutput();
                }
                catch(IOException e)
                {
                    LOG.debug(e);
                    _channel.failed();
                }
                releaseBuffer();
                return;
            }
            state=_state.get();
        }
    }

    private void releaseBuffer()
    {
        if (_aggregate != null)
        {
            _channel.getConnector().getByteBufferPool().release(_aggregate);
            _aggregate = null;
        }
    }

    public boolean isClosed()
    {
        return _state.get()==State.CLOSED;
    }

    @Override
    public void flush() throws IOException
    {
        while(true)
        {
            switch(_state.get())
            {
                case OPEN:
                    if (BufferUtil.hasContent(_aggregate))
                        _channel.write(_aggregate, false);
                    else
                        _channel.write(BufferUtil.EMPTY_BUFFER, false);
                    return;

                case ASYNC:
                    throw new IllegalStateException("isReady() not called");

                case READY:
                    if (!_state.compareAndSet(State.READY, State.PENDING))
                        continue;
                    new AsyncFlush().process();
                    return;

                case PENDING:
                case UNREADY:
                    throw new WritePendingException();

                case CLOSED:
                    return;
            }
            break;
        }
    }


    @Override
    public void write(byte[] b, int off, int len) throws IOException
    {
    	_written+=len;
    	boolean complete=_channel.getResponse().isAllContentWritten(_written);

    	// Async or Blocking ?
    	while(true)
    	{
    	    switch(_state.get())
    	    {
                case OPEN:
                    // process blocking below
    	            break;

                case ASYNC:
                    throw new IllegalStateException("isReady() not called");

                case READY:
                    if (!_state.compareAndSet(State.READY, State.PENDING))
                        continue;

                    // Should we aggregate?
                    int capacity = getBufferSize();
                    if (!complete && len<=_commitSize)
                    {
                        if (_aggregate == null)
                            _aggregate = _channel.getByteBufferPool().acquire(capacity, false);

                        // YES - fill the aggregate with content from the buffer
                        int filled = BufferUtil.fill(_aggregate, b, off, len);

                        // return if we are not complete, not full and filled all the content
                        if (!complete && filled==len && !BufferUtil.isFull(_aggregate))
                        {
                            if (!_state.compareAndSet(State.PENDING, State.ASYNC))
                                throw new IllegalStateException();
                            return;
                        }

                        // adjust offset/length
                        off+=filled;
                        len-=filled;
                    }

                    // Do the asynchronous writing from the callback
                    new AsyncWrite(b,off,len,complete).process();
                    return;

    	        case PENDING:
                case UNREADY:
    	            throw new WritePendingException();

                case CLOSED:
                    throw new EofException("Closed");
    	    }
    	    break;
    	}


    	// handle blocking write

    	// Should we aggregate?
    	int capacity = getBufferSize();
    	if (!complete && len<=_commitSize)
    	{
    	    if (_aggregate == null)
    	        _aggregate = _channel.getByteBufferPool().acquire(capacity, false);

    	    // YES - fill the aggregate with content from the buffer
    	    int filled = BufferUtil.fill(_aggregate, b, off, len);

    	    // return if we are not complete, not full and filled all the content
    	    if (!complete && filled==len && !BufferUtil.isFull(_aggregate))
    	        return;

    	    // adjust offset/length
    	    off+=filled;
    	    len-=filled;
    	}

    	// flush any content from the aggregate
    	if (BufferUtil.hasContent(_aggregate))
    	{
    	    _channel.write(_aggregate, complete && len==0);

    	    // should we fill aggregate again from the buffer?
    	    if (len>0 && !complete && len<=_commitSize)
    	    {
    	        BufferUtil.append(_aggregate, b, off, len);
    	        return;
    	    }
    	}

    	// write any remaining content in the buffer directly
    	if (len>0)
    	    _channel.write(ByteBuffer.wrap(b, off, len), complete);
        else if (complete)
            _channel.write(BufferUtil.EMPTY_BUFFER,complete);

    	if (complete)
    	{
    	    closed();
    	}

    }

    public void write(ByteBuffer buffer) throws IOException
    {
        _written+=buffer.remaining();
        boolean complete=_channel.getResponse().isAllContentWritten(_written);

        // Async or Blocking ?
        while(true)
        {
            switch(_state.get())
            {
                case OPEN:
                    // process blocking below
                    break;

                case ASYNC:
                    throw new IllegalStateException("isReady() not called");

                case READY:
                    if (!_state.compareAndSet(State.READY, State.PENDING))
                        continue;

                    // Do the asynchronous writing from the callback
                    new AsyncWrite(buffer,complete).process();
                    return;

                case PENDING:
                case UNREADY:
                    throw new WritePendingException();

                case CLOSED:
                    throw new EofException("Closed");
            }
            break;
        }


        // handle blocking write
        int len=BufferUtil.length(buffer);

        // flush any content from the aggregate
        if (BufferUtil.hasContent(_aggregate))
            _channel.write(_aggregate, complete && len==0);

        // write any remaining content in the buffer directly
        if (len>0)
            _channel.write(buffer, complete);
        else if (complete)
            _channel.write(BufferUtil.EMPTY_BUFFER,complete);

        if (complete)
            closed();
    }

    @Override
    public void write(int b) throws IOException
    {
        _written+=1;
        boolean complete=_channel.getResponse().isAllContentWritten(_written);

        // Async or Blocking ?
        while(true)
        {
            switch(_state.get())
            {
                case OPEN:
                    if (_aggregate == null)
                        _aggregate = _channel.getByteBufferPool().acquire(getBufferSize(), false);
                    BufferUtil.append(_aggregate, (byte)b);

                    // Check if all written or full
                    if (complete || BufferUtil.isFull(_aggregate))
                    {
                        BlockingCallback callback = _channel.getWriteBlockingCallback();
                        _channel.write(_aggregate, complete, callback);
                        callback.block();
                        if (complete)
                            closed();
                    }
                    break;

                case ASYNC:
                    throw new IllegalStateException("isReady() not called");

                case READY:
                    if (!_state.compareAndSet(State.READY, State.PENDING))
                        continue;

                    if (_aggregate == null)
                        _aggregate = _channel.getByteBufferPool().acquire(getBufferSize(), false);
                    BufferUtil.append(_aggregate, (byte)b);

                    // Check if all written or full
                    if (!complete && !BufferUtil.isFull(_aggregate))
                    {
                        if (!_state.compareAndSet(State.PENDING, State.ASYNC))
                            throw new IllegalStateException();
                        return;
                    }

                    // Do the asynchronous writing from the callback
                    new AsyncFlush().process();
                    return;

                case PENDING:
                case UNREADY:
                    throw new WritePendingException();

                case CLOSED:
                    throw new EofException("Closed");
            }
            break;
        }
    }



    @Override
    public void print(String s) throws IOException
    {
        if (isClosed())
            throw new IOException("Closed");

        write(s.getBytes(_channel.getResponse().getCharacterEncoding()));
    }

    /* ------------------------------------------------------------ */
    /** Blocking send of content.
     * @param content The content to send
     * @throws IOException
     */
    public void sendContent(ByteBuffer content) throws IOException
    {
        final BlockingCallback callback =_channel.getWriteBlockingCallback();
        _channel.write(content,true,callback);
        callback.block();
    }

    /* ------------------------------------------------------------ */
    /** Blocking send of content.
     * @param in The content to send
     * @throws IOException
     */
    public void sendContent(InputStream in) throws IOException
    {
        final BlockingCallback callback =_channel.getWriteBlockingCallback();
        new InputStreamWritingCB(in,callback).iterate();
        callback.block();
    }

    /* ------------------------------------------------------------ */
    /** Blocking send of content.
     * @param in The content to send
     * @throws IOException
     */
    public void sendContent(ReadableByteChannel in) throws IOException
    {
        final BlockingCallback callback =_channel.getWriteBlockingCallback();
        new ReadableByteChannelWritingCB(in,callback).iterate();
        callback.block();
    }


    /* ------------------------------------------------------------ */
    /** Blocking send of content.
     * @param content The content to send
     * @throws IOException
     */
    public void sendContent(HttpContent content) throws IOException
    {
        final BlockingCallback callback =_channel.getWriteBlockingCallback();
        sendContent(content,callback);
        callback.block();
    }


    /* ------------------------------------------------------------ */
    /** Asynchronous send of content.
     * @param content The content to send
     * @param callback The callback to use to notify success or failure
     */
    public void sendContent(ByteBuffer content, final Callback callback)
    {
        _channel.write(content,true,new Callback()
        {
            @Override
            public void succeeded()
            {
                closed();
                callback.succeeded();
            }

            @Override
            public void failed(Throwable x)
            {
                callback.failed(x);
            }
        });
    }

    /* ------------------------------------------------------------ */
    /** Asynchronous send of content.
     * @param in The content to send as a stream.  The stream will be closed
     * after reading all content.
     * @param callback The callback to use to notify success or failure
     */
    public void sendContent(InputStream in, Callback callback)
    {
        new InputStreamWritingCB(in,callback).iterate();
    }

    /* ------------------------------------------------------------ */
    /** Asynchronous send of content.
     * @param in The content to send as a channel.  The channel will be closed
     * after reading all content.
     * @param callback The callback to use to notify success or failure
     */
    public void sendContent(ReadableByteChannel in, Callback callback)
    {
        new ReadableByteChannelWritingCB(in,callback).iterate();
    }

    /* ------------------------------------------------------------ */
    /** Asynchronous send of content.
     * @param httpContent The content to send
     * @param callback The callback to use to notify success or failure
     */
    public void sendContent(HttpContent httpContent, Callback callback) throws IOException
    {
        if (BufferUtil.hasContent(_aggregate))
            throw new IOException("written");
        if (_channel.isCommitted())
            throw new IOException("committed");

        while (true)
        {
            switch(_state.get())
            {
                case OPEN:
                    if (!_state.compareAndSet(State.OPEN, State.PENDING))
                        continue;
                    break;
                case CLOSED:
                    throw new EofException("Closed");
                default:
                    throw new IllegalStateException();
            }
            break;
        }
        ByteBuffer buffer= _channel.useDirectBuffers()?httpContent.getDirectBuffer():null;
        if (buffer == null)
            buffer = httpContent.getIndirectBuffer();

        if (buffer!=null)
        {
            sendContent(buffer,callback);
            return;
        }

        ReadableByteChannel rbc=httpContent.getReadableByteChannel();
        if (rbc!=null)
        {
            sendContent(rbc,callback);
            return;
        }

        InputStream in = httpContent.getInputStream();
        if ( in!=null )
        {
            sendContent(in,callback);
            return;
        }

        callback.failed(new IllegalArgumentException("unknown content for "+httpContent));
    }

    public int getBufferSize()
    {
        return _bufferSize;
    }

    public void setBufferSize(int size)
    {
        _bufferSize = size;
        _commitSize = size;
    }

    public void resetBuffer()
    {
        if (BufferUtil.hasContent(_aggregate))
            BufferUtil.clear(_aggregate);
    }

    @Override
    public void setWriteListener(WriteListener writeListener)
    {
        if (!_channel.getState().isAsync())
            throw new IllegalStateException("!ASYNC");

        if (_state.compareAndSet(State.OPEN, State.READY))
        {
            _writeListener = writeListener;
            _channel.getState().onWritePossible();
        }
        else
            throw new IllegalStateException();
    }

    /**
     * @see javax.servlet.ServletOutputStream#isReady()
     */
    @Override
    public boolean isReady()
    {
        while (true)
        {
            switch(_state.get())
            {
                case OPEN:
                    return true;
                case ASYNC:
                    if (!_state.compareAndSet(State.ASYNC, State.READY))
                        continue;
                    return true;
                case READY:
                    return true;
                case PENDING:
                    if (!_state.compareAndSet(State.PENDING, State.UNREADY))
                        continue;
                    return false;
                case UNREADY:
                    return false;
                case CLOSED:
                    return false;
            }
        }
    }

    @Override
    public void run()
    {
        if(_onError!=null)
        {
            Throwable th=_onError;
            _onError=null;
            _writeListener.onError(th);
            close();
        }
        if (_state.get()==State.READY)
        {
            try
            {
                _writeListener.onWritePossible();
            }
            catch (Throwable e)
            {
                _writeListener.onError(e);
                close();
            }
        }
    }

    private class AsyncWrite extends AsyncFlush
    {
        private final ByteBuffer _buffer;
        private final boolean _complete;
        private final int _len;

        public AsyncWrite(byte[] b, int off, int len, boolean complete)
        {
            _buffer=ByteBuffer.wrap(b, off, len);
            _complete=complete;
            _len=len;
        }

        public AsyncWrite(ByteBuffer buffer, boolean complete)
        {
            _buffer=buffer;
            _complete=complete;
            _len=buffer.remaining();
        }

        @Override
        protected boolean process()
        {
            // flush any content from the aggregate
            if (BufferUtil.hasContent(_aggregate))
            {
                _channel.write(_aggregate, _complete && _len==0, this);
                return false;
            }

            if (!_complete && _len<BufferUtil.space(_aggregate) && _len<_commitSize)
            {
                BufferUtil.put(_buffer,_aggregate);
            }
            else if (_len>0 && !_flushed)
            {
                _flushed=true;
                _channel.write(_buffer, _complete, this);
                return false;
            }
            else if (_len==0 && !_flushed)
            {
                _flushed=true;
                _channel.write(BufferUtil.EMPTY_BUFFER, _complete, this);
                return false;
            }

            if (_complete)
                closed();
            return true;
        }
    }

    private class AsyncFlush extends IteratingCallback
    {
        protected boolean _flushed;

        public AsyncFlush()
        {
        }

        @Override
        protected boolean process()
        {
            if (BufferUtil.hasContent(_aggregate))
            {
                _flushed=true;
                _channel.write(_aggregate, false, this);
                return false;
            }

            if (!_flushed)
            {
                _flushed=true;
                _channel.write(BufferUtil.EMPTY_BUFFER,false,this);
                return false;
            }

            return true;
        }

        @Override
        protected void completed()
        {
            try
            {
                loop: while(true)
                {
                    State last=_state.get();
                    switch(last)
                    {
                        case PENDING:
                            if (!_state.compareAndSet(State.PENDING, State.ASYNC))
                                continue;
                            break;

                        case UNREADY:
                            if (!_state.compareAndSet(State.UNREADY, State.READY))
                                continue;
                            _channel.getState().onWritePossible();
                            break;

                        case CLOSED:
                            _onError=new EofException("Closed");
                            break;

                        default:
                            throw new IllegalStateException();
                    }

                    break loop;
                }
            }
            catch (Exception e)
            {
                _onError=e;
                _channel.getState().onWritePossible();
            }
        }

        @Override
        public void failed(Throwable e)
        {
            _onError=e;
            _channel.getState().onWritePossible();
        }


    }


    /* ------------------------------------------------------------ */
    /** An iterating callback that will take content from an
     * InputStream and write it to the associated {@link HttpChannel}.
     * A non direct buffer of size {@link HttpOutput#getBufferSize()} is used.
     * This callback is passed to the {@link HttpChannel#write(ByteBuffer, boolean, Callback)} to
     * be notified as each buffer is written and only once all the input is consumed will the
     * wrapped {@link Callback#succeeded()} method be called.
     */
    private class InputStreamWritingCB extends IteratingNestedCallback
    {
<<<<<<< HEAD
        final InputStream _in;
        final ByteBuffer _buffer;

=======
        private final InputStream _in;
        private final ByteBuffer _buffer;
        private boolean _eof;
        
>>>>>>> c4583918
        public InputStreamWritingCB(InputStream in, Callback callback)
        {
            super(callback);
            _in=in;
            _buffer = _channel.getByteBufferPool().acquire(getBufferSize(), false);
        }

        @Override
        protected boolean process() throws Exception
        {
            if (_eof)
            {
                // Handle EOF
                closed();
                _channel.getByteBufferPool().release(_buffer);
                return true;
            }
            
            int len=_in.read(_buffer.array(),0,_buffer.capacity());

            if (len<0)
            {
                _eof=true;
                len=0;
                _in.close();
            }
            else if (len<_buffer.capacity())
            {
                // read ahead for EOF to try for single commit
                int len2=_in.read(_buffer.array(),len,_buffer.capacity()-len);
                if (len2<0)
                    _eof=true;
                else
                    len+=len2;
            }

            // write what we have
            _buffer.position(0);
            _buffer.limit(len);
<<<<<<< HEAD
            _channel.write(_buffer,eof,this);

            // Handle EOF
            if (eof)
            {
                closed();
                _channel.getByteBufferPool().release(_buffer);
                return true;
            }

=======
            _channel.write(_buffer,_eof,this);
>>>>>>> c4583918
            return false;
        }

        @Override
        public void failed(Throwable x)
        {
            super.failed(x);
            _channel.getByteBufferPool().release(_buffer);
            try
            {
                _in.close();
            }
            catch (IOException e)
            {
                LOG.ignore(e);
            }
        }

    }

    /* ------------------------------------------------------------ */
    /** An iterating callback that will take content from a
     * ReadableByteChannel and write it to the {@link HttpChannel}.
     * A {@link ByteBuffer} of size {@link HttpOutput#getBufferSize()} is used that will be direct if
     * {@link HttpChannel#useDirectBuffers()} is true.
     * This callback is passed to the {@link HttpChannel#write(ByteBuffer, boolean, Callback)} to
     * be notified as each buffer is written and only once all the input is consumed will the
     * wrapped {@link Callback#succeeded()} method be called.
     */
    private class ReadableByteChannelWritingCB extends IteratingNestedCallback
    {
<<<<<<< HEAD
        final ReadableByteChannel _in;
        final ByteBuffer _buffer;

=======
        private final ReadableByteChannel _in;
        private final ByteBuffer _buffer;
        private boolean _eof;
        
>>>>>>> c4583918
        public ReadableByteChannelWritingCB(ReadableByteChannel in, Callback callback)
        {
            super(callback);
            _in=in;
            _buffer = _channel.getByteBufferPool().acquire(getBufferSize(), _channel.useDirectBuffers());
        }

        @Override
        protected boolean process() throws Exception
        {
            if (_eof)
            {
                closed();
                _channel.getByteBufferPool().release(_buffer);
                return true;
            }
            
            _buffer.clear();
            int len=_in.read(_buffer);

            if (len<0)
            {
                _eof=true;
                len=0;
                _in.close();
            }
            else if (len<_buffer.capacity())
            {
                // read ahead for EOF to try for single commit
                int len2=_in.read(_buffer);
                if (len2<0)
                    _eof=true;
                else
                    len+=len2;
            }

            // write what we have
            _buffer.flip();
<<<<<<< HEAD
            _channel.write(_buffer,eof,this);

            // Handle EOF
            if (eof)
            {
                closed();
                _channel.getByteBufferPool().release(_buffer);
                return true;
            }

=======
            _channel.write(_buffer,_eof,this);
>>>>>>> c4583918
            return false;
        }

        @Override
        public void failed(Throwable x)
        {
            super.failed(x);
            _channel.getByteBufferPool().release(_buffer);
            try
            {
                _in.close();
            }
            catch (IOException e)
            {
                LOG.ignore(e);
            }
        }
    }

}<|MERGE_RESOLUTION|>--- conflicted
+++ resolved
@@ -800,6 +800,7 @@
         @Override
         public void failed(Throwable e)
         {
+            super.failed(e);
             _onError=e;
             _channel.getState().onWritePossible();
         }
@@ -818,16 +819,10 @@
      */
     private class InputStreamWritingCB extends IteratingNestedCallback
     {
-<<<<<<< HEAD
-        final InputStream _in;
-        final ByteBuffer _buffer;
-
-=======
         private final InputStream _in;
         private final ByteBuffer _buffer;
         private boolean _eof;
-        
->>>>>>> c4583918
+
         public InputStreamWritingCB(InputStream in, Callback callback)
         {
             super(callback);
@@ -867,20 +862,8 @@
             // write what we have
             _buffer.position(0);
             _buffer.limit(len);
-<<<<<<< HEAD
-            _channel.write(_buffer,eof,this);
-
-            // Handle EOF
-            if (eof)
-            {
-                closed();
-                _channel.getByteBufferPool().release(_buffer);
-                return true;
-            }
-
-=======
             _channel.write(_buffer,_eof,this);
->>>>>>> c4583918
+
             return false;
         }
 
@@ -912,16 +895,10 @@
      */
     private class ReadableByteChannelWritingCB extends IteratingNestedCallback
     {
-<<<<<<< HEAD
-        final ReadableByteChannel _in;
-        final ByteBuffer _buffer;
-
-=======
         private final ReadableByteChannel _in;
         private final ByteBuffer _buffer;
         private boolean _eof;
-        
->>>>>>> c4583918
+
         public ReadableByteChannelWritingCB(ReadableByteChannel in, Callback callback)
         {
             super(callback);
@@ -960,20 +937,8 @@
 
             // write what we have
             _buffer.flip();
-<<<<<<< HEAD
-            _channel.write(_buffer,eof,this);
-
-            // Handle EOF
-            if (eof)
-            {
-                closed();
-                _channel.getByteBufferPool().release(_buffer);
-                return true;
-            }
-
-=======
             _channel.write(_buffer,_eof,this);
->>>>>>> c4583918
+
             return false;
         }
 
