--- conflicted
+++ resolved
@@ -709,22 +709,12 @@
         }
 
         //Check if it is excluded by an ordering
-<<<<<<< HEAD
-        URI loadingJarURI = sciResource.getURI();
         boolean included = false;
         for (Resource r : orderedJars)
         {
-            included = r.getURI().equals(loadingJarURI);
+            included = r.equals(sciResource);
             if (included)
                 break;
-=======
-        boolean found = false;
-        Iterator<Resource> itor = orderedJars.iterator();
-        while (!found && itor.hasNext())
-        {
-            Resource r = itor.next();
-            found = r.equals(sciResource);
->>>>>>> e1e16ae5
         }
 
         if (LOG.isDebugEnabled())
